--- conflicted
+++ resolved
@@ -12,14 +12,7 @@
 from .imputils import implement, Registry
 from .. import typing, types, cgutils, numpy_support
 from ..config import PYVERSION
-<<<<<<< HEAD
 from ..numpy_support import ufunc_find_matching_loop
-from .ufunc_db import ufunc_db
-=======
-from ..numpy_support import (ufunc_find_matching_loop,
-                             numpy_letter_types_to_numba_types,
-                             numba_types_to_numpy_letter_types)
->>>>>>> 002ee455
 
 registry = Registry()
 register = registry.register
@@ -337,21 +330,11 @@
     class _KernelImpl(_Kernel):
         def __init__(self, context, builder, outer_sig):
             super(_KernelImpl, self).__init__(context, builder, outer_sig)
-<<<<<<< HEAD
             loop = ufunc_find_matching_loop(
                 ufunc, outer_sig.args + (outer_sig.return_type,))
-            self.fn = ufunc_db[ufunc].get(loop.ufunc_sig)
+            self.fn = ufunc_db.get_ufunc_info(ufunc).get(loop.ufunc_sig)
             self.inner_sig = typing.signature(
                 *(loop.outputs + loop.inputs))
-=======
-            letter_arg_types = numba_types_to_numpy_letter_types(
-                outer_sig.args[0:ufunc.nin])
-            loop = ufunc_find_matching_loop(ufunc, letter_arg_types)
-            letter_inner_sig = loop[-ufunc.nout:] + loop[:ufunc.nin]
-            inner_sig_types = numpy_letter_types_to_numba_types(letter_inner_sig)
-            self.fn = ufunc_db.get_ufunc_info(ufunc).get(loop, None)
-            self.inner_sig = typing.signature(*inner_sig_types)
->>>>>>> 002ee455
 
             if self.fn is None:
                 msg = "Don't know how to lower ufunc '{0}' for loop '{1}'"
