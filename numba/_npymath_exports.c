/*
 * This is a sample module exposing numpy math functions needed by numba.
 *
 * The module unique content will be a property containing a vector of tuples.
 * Each tuple will hold (symbol_name, function_pointer).
 */


#include "_pymodule.h"
#include <numpy/npy_math.h>

struct npy_math_entry {
    const char* name;
    void* func;
};


#define NPYMATH_SYMBOL(name) { "numba.npymath." #name, (void*) npy_##name }
struct npy_math_entry exports[] = {
    NPYMATH_SYMBOL(sin),
    NPYMATH_SYMBOL(cos),
    NPYMATH_SYMBOL(tan),
    NPYMATH_SYMBOL(asin),
    NPYMATH_SYMBOL(acos),
    NPYMATH_SYMBOL(atan),

    NPYMATH_SYMBOL(sinh),
    NPYMATH_SYMBOL(cosh),
    NPYMATH_SYMBOL(tanh),
    NPYMATH_SYMBOL(asinh),
    NPYMATH_SYMBOL(acosh),
    NPYMATH_SYMBOL(atanh),

    NPYMATH_SYMBOL(exp),
    NPYMATH_SYMBOL(exp2),
    NPYMATH_SYMBOL(expm1),

    NPYMATH_SYMBOL(log),
    NPYMATH_SYMBOL(log2),
    NPYMATH_SYMBOL(log10),
    NPYMATH_SYMBOL(log1p),

    NPYMATH_SYMBOL(floor),
    NPYMATH_SYMBOL(ceil),
    NPYMATH_SYMBOL(trunc),

    NPYMATH_SYMBOL(sqrt),

    NPYMATH_SYMBOL(deg2rad),
    NPYMATH_SYMBOL(rad2deg),

    NPYMATH_SYMBOL(atan2),

<<<<<<< HEAD
    NPYMATH_SYMBOL(rint),
    NPYMATH_SYMBOL(fabs),
    NPYMATH_SYMBOL(logaddexp)

=======
    NPYMATH_SYMBOL(logaddexp),
    NPYMATH_SYMBOL(logaddexp2)
>>>>>>> 28f8874a
};
#undef NPY_MATH_SYMBOL

PyObject*
create_symbol_list(void)
{
    /*
     * note: reference stealing at its best
     * returns a PyList with a tuple for each symbol. The PyList has one reference.
     */
    size_t count = sizeof(exports) / sizeof(exports[0]);
    PyObject* pylist = PyList_New(count);
    size_t i;

    for (i = 0; i < count; ++i) {
        /* create the tuple */
        PyObject* ptr = PyLong_FromVoidPtr(exports[i].func);
        PyObject* tuple = Py_BuildValue("(s,O)", exports[i].name, ptr);
        PyList_SET_ITEM(pylist, i, tuple);
        Py_XDECREF(ptr);
    }

    return pylist;
}

MOD_INIT(_npymath_exports) {
    PyObject *module;
    MOD_DEF(module, "_npymath_exports", "No docs", NULL)
    if (!module) {
        return MOD_ERROR_VAL;
    }

    PyModule_AddObject(module, "symbols", create_symbol_list());

    return MOD_SUCCESS_VAL(module);
}
<|MERGE_RESOLUTION|>--- conflicted
+++ resolved
@@ -51,15 +51,10 @@
 
     NPYMATH_SYMBOL(atan2),
 
-<<<<<<< HEAD
     NPYMATH_SYMBOL(rint),
     NPYMATH_SYMBOL(fabs),
-    NPYMATH_SYMBOL(logaddexp)
-
-=======
     NPYMATH_SYMBOL(logaddexp),
     NPYMATH_SYMBOL(logaddexp2)
->>>>>>> 28f8874a
 };
 #undef NPY_MATH_SYMBOL
 
