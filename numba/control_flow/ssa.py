# -*- coding: utf-8 -*-
from __future__ import print_function, division, absolute_import

import ast
<<<<<<< HEAD
from functools import partial
from collections import defaultdict
from itertools import imap, chain
=======
from itertools import chain
>>>>>>> 45d5a5b1

from numba import nodes
from numba import symtab
from numba import visitors
from numba.nodes import cfnodes
from numba.traits import traits, Delegate
from numba.control_flow.cfstats import *
from numba.control_flow.debug import logger, debug

#------------------------------------------------------------------------
# Single Static Assignment (CFA stage)
#------------------------------------------------------------------------

@traits
class SSAifier(object):
    """
    Put the program in SSA form (single static assignment), given
    a control flow graph with abstract control flow statements.

    Computes the dominators for all basic blocks, computes the dominance
    frontier, renames the variables, creates the phis in the basic blocks,
    does reaching analysis (which is trivial at this point), and computes
    the def/use and use/def chains.

        def/use chain:
            cf_references

        use/def chain:
            In SSA form, only one definition can reach each use.
            The definition of a use is set by its 'variable' attribute.
    """

    blocks = Delegate('flow')

    def __init__(self, flow):
        self.flow = flow

    def compute_dominators(self):
        """
        Compute the dominators for the CFG, i.e. for each basic block the
        set of basic blocks that dominate that block. This mean from the
        entry block to that block must go through the blocks in the dominator
        set.

        dominators(x) = {x} ∪ (∩ dominators(y) for y ∈ preds(x))
        """
        blocks = set(self.blocks)
        for block in self.blocks:
            block.dominators = blocks

        changed = True
        while changed:
            changed = False
            for block in self.blocks:
                parent_dominators = [parent.dominators for parent in block.parents]
                new_doms = set.intersection(block.dominators, *parent_dominators)
                new_doms.add(block)

                if new_doms != block.dominators:
                    block.dominators = new_doms
                    changed = True

    def immediate_dominator(self, x):
        """
        The dominator of x that is dominated by all other dominators of x.
        This is the block that has the largest dominator set.
        """
        candidates = x.dominators - set([x])
        if not candidates:
            return None

        result = max(candidates, key=lambda b: len(b.dominators))
        ndoms = len(result.dominators)
        assert len([b for b in candidates if len(b.dominators) == ndoms]) == 1
        return result

    def compute_dominance_frontier(self):
        """
        Compute the dominance frontier for all blocks. This indicates for
        each block where dominance stops in the CFG. We use this as the place
        to insert Φ functions, since at the dominance frontier there are
        multiple control flow paths to the block, which means multiple
        variable definitions can reach there.
        """
        if debug:
            print("Dominator sets:")
            for block in self.blocks:
                print((block.id, sorted(block.dominators, key=lambda b: b.id)))

        blocks = []
        for block in self.blocks:
            if block.parents:
                block.idom = self.immediate_dominator(block)
                block.visited = False
                blocks.append(block)

        self.blocks = blocks

        def visit(block, result):
            block.visited = True
            for child in block.children:
                if not child.visited:
                    visit(child, result)
            result.append(block)

        #postorder = []
        #visit(self.blocks[0], postorder)
        postorder = self.blocks[::-1]

        # Compute dominance frontier
        for x in postorder:
            for y in x.children:
                if y.idom is not x:
                    # We are not an immediate dominator of our successor, add
                    # to frontier
                    x.dominance_frontier.add(y)

            for z in self.blocks:
                if z.idom is x:
                    for y in z.dominance_frontier:
                        if y.idom is not x:
                            x.dominance_frontier.add(y)

    def update_for_ssa(self, ast, symbol_table):
        """
        1) Compute phi nodes

            for each variable v
                1) insert empty phi nodes in dominance frontier of each block
                   that defines v
                2) this phi defines a new assignment in each block in which
                   it is inserted, so propagate (recursively)

        2) Reaching definitions

            Set block-local symbol table for each block.
            This is a rudimentary form of reaching definitions, but we can
            do it in a single pass because all assignments are known (since
            we inserted the phi functions, which also count as assignments).
            This means the output set is known up front for each block
            and never changes. After setting all output sets, we can compute
            the input sets in a single pass:

                1) compute output sets for each block
                2) compute input sets for each block

        3) Update phis with incoming variables. The incoming variables are
           last assignments of the predecessor blocks in the CFG.
        """
        # Print dominance frontier
        if debug:
            print("Dominance frontier:")
            for block in self.blocks:
                print(('DF(%d) = %s' % (block.id, block.dominance_frontier)))

        # Clear cf_references, we will only keep SSA references for each def
        for block in self.blocks:
            for stat in block.stats:
                if isinstance(stat, NameAssignment):
                    stat.entry.cf_references = []

        argnames = [name.id for name in ast.args.args]

        #
        ### 1) Insert phi nodes in the right places
        #
        for name, variable in symbol_table.iteritems():
            if not variable.renameable:
                continue

            defining = []
            for b in self.blocks:
                if variable in b.gen:
                    defining.append(b)

            for defining_block in defining:
                for f in defining_block.dominance_frontier:
                    phi = f.phis.get(variable, None)
                    if phi is None:
                        phi = PhiNode(f, variable)
                        f.phis[variable] = phi
                        defining.append(f)

        #
        ### 2) Reaching definitions and variable renaming
        #

        # Set originating block for each variable (as if each variable were
        # initialized at the start of the function) and start renaming of
        # variables
        symbol_table.counters = dict.fromkeys(symbol_table, -1) # var_name -> counter
        self.blocks[0].symtab = symbol_table
        for var_name, var in symbol_table.items():
            if var.renameable:
                new_var = symbol_table.rename(var, self.blocks[0])
                new_var.uninitialized = var.name not in argnames

        self.rename_assignments(self.blocks[0])

        for block in self.blocks[1:]:
            block.symtab = symtab.Symtab(parent=block.idom.symtab)
            for var, phi_node in block.phis.iteritems():
                phi_node.variable = block.symtab.rename(var, block)
                phi_node.variable.name_assignment = phi_node
                phi_node.variable.is_phi = True

            self.rename_assignments(block)

        #
        ### 3) Update the phis with all incoming entries
        #
        for block in self.blocks:
            # Insert phis in CFG
            block.phi_nodes = block.phis.values()
            for variable, phi in block.phis.iteritems():
                for parent in block.parents:
                    incoming_var = parent.symtab.lookup_most_recent(variable.name)
                    phi.incoming.add(incoming_var)

                    phi.variable.uninitialized |= incoming_var.uninitialized

                    # Update def-use chain
                    incoming_var.cf_references.append(phi)

        #
        ### 4) Remove any unnecessary phis
        #
        kill_unused_phis(self.flow)

    def rename_assignments(self, block):
        lastvars = dict(block.symtab)
        for stat in block.stats:
            if (isinstance(stat, NameAssignment) and
                    stat.assignment_node and
                    stat.entry.renameable):
                # print "setting", stat.lhs, hex(id(stat.lhs))
                stat.lhs.variable = block.symtab.rename(stat.entry, block)
                stat.lhs.variable.name_assignment = stat
            elif isinstance(stat, NameReference) and stat.entry.renameable:
                current_var = block.symtab.lookup_most_recent(stat.entry.name)
                stat.node.variable = current_var
                current_var.cf_references.append(stat.node)

#------------------------------------------------------------------------
# Kill unused Phis
#------------------------------------------------------------------------

def kill_phi(block, phi):
    logger.debug("Killing phi: %s", phi)

    block.symtab.pop(phi.variable.renamed_name)

    for incoming_var in phi.incoming:
        # A single definition can reach a block multiple times,
        # remove all references
        refs = [ref for ref in incoming_var.cf_references
                        if ref.variable is not phi.variable]
        incoming_var.cf_references = refs

def kill_unused_phis(cfg):
    """
    Kill phis right after computing the SSA graph.

    Kills phis which are not referenced. We need to do this bottom-up,
    i.e. in reverse topological dominator-tree order, since in SSA
    a definition always lexically precedes a reference.

    This is important, since it kills any unnecessary promotions (e.g.
    ones to object, which LLVM wouldn't be able to optimize out).

    TODO: Kill phi cycles, or do reachability analysis before inserting phis.
    """
    changed = False

    for block in cfg.blocks[::-1]:
        phi_nodes = []

        for i, phi in enumerate(block.phi_nodes):
            if phi.variable.cf_references:
                # Used phi
                # logger.info("Used phi %s, %s" % (phi, phi.variable.cf_references))
                phi_nodes.append(phi)
            else:
                # Unused phi
                changed = True

                kill_phi(block, phi)

        block.phi_nodes = phi_nodes

    return changed

#------------------------------------------------------------------------
# Merge Phis into AST (CFA stage)
#------------------------------------------------------------------------

def inject_phis(env, cfg, ast):
    "Inject phis as PhiNode nodes into the AST"
    injector = PhiInjector(env.context, None, ast, env, cfg)
    return injector.visit(ast)

def phi_nodes(basic_block):
    return basic_block.phis.values()

def merge(basic_block, node):
    """
    Merge the phis of the given basic block in the given node.
    Returns a new node.
    """
    return ast.Suite(phi_nodes(basic_block) + [node])

def merge_inplace(basic_block, body_list):
    """
    In-place merge of phi nodes from a basic block into a list of AST
    statements.
    """
    nodes = body_list[:]
    body_list[:] = phi_nodes(basic_block) + nodes

class PhiInjector(visitors.NumbaTransformer):
    """
    Merge PHIs into AST. This happens after the CFG was build and the
    phis computed.
    """

    def __init__(self, context, func, ast, env, cfg, **kwargs):
        super(PhiInjector, self).__init__(context, func, ast, env, **kwargs)
        self.cfg = cfg

    def visit_FunctionDef(self, node):
        self.visitchildren(node)
        merge_inplace(node.body_block, node.body)
        node.body.extend(phi_nodes(self.cfg.exit_point))
        return node

    def handle_if_or_while(self, node, body_block):
        self.visitchildren(node)

        # condition
        node.test = nodes.ExpressionNode(phi_nodes(node.cond_block), node.test)

        # body
        merge_inplace(body_block, node.body)

        # exit block
        postceding = phi_nodes(node.exit_block)

        return ast.Suite([node] + postceding)

    def visit_If(self, node):
        return self.handle_if_or_while(node, node.if_block)

    def visit_While(self, node):
        return self.handle_if_or_while(node, node.while_block)

    def visit_For(self, node):
        self.visitchildren(node)

        preceding = phi_nodes(node.cond_block)
        merge_inplace(node.for_block, node.body)
        postceding = phi_nodes(node.exit_block)

        for_node = cfnodes.For(node.target, node.iter, node.body, node.orelse)
        return ast.Suite(preceding + [for_node] + postceding)



#------------------------------------------------------------------------
# Iterate over all phi nodes or variables
#------------------------------------------------------------------------

def iter_phis(flow):
    "Iterate over all phi nodes"
    return chain(*[block.phi_nodes for block in flow.blocks])

def iter_phi_vars(flow):
    "Iterate over all phi nodes"
    for phi_node in iter_phis(flow):
        yield phi_node.variable

#------------------------------------------------------------------------
# Specialization code for SSA
#------------------------------------------------------------------------

# TODO: Do this before spitting out typed IR

def specialize_ssa(env, ast):
    """
    Handle phi nodes:

        1) Handle incoming variables which are not initialized. Create
           constant 'bad' values (e.g. 0xbad for integers, NaN for floats,
           NULL for objects)

        2) Handle incoming variables which need promotions. An incoming
           variable needs a promotion if it has a different type than
           the the phi. The promotion happens in each ancestor block that
           defines the variable which reaches us.
    """
    # variable_def -> BadValue
    badvals = {}

    # variable_def -> dst_type -> [PromotionNode]
    # Remember that multiple phis may reference a single other phi
    promotions = defaultdict(dict)

    for phi_node in iter_phis(env.crnt.cfg):
        initialize_uninitialized(phi_node, badvals)
        promote_incoming(phi_node, promotions)

    ast = merge_badvals(env, ast, badvals)
    ast = merge_promotions(env, ast, promotions)

    return ast

def initialize_uninitialized(phi_node, badvals):
    """
    Initialize potentially uninitialized variables. For instance:

        def func(A):
            if ...:
                x = 0

            if ...:
                use(x)

    'x' may be uninitialized when it is used. So we find the implicit top
    definition of 'x' ('x_0'), and assign a bad value.

    We can find variables that need such initialization in two ways:

        1) For each NameAssignment in the CFG find the variables of type
           Uninitialized and live cf_references.

        2) For each phi in the CFG see whether there is an incoming variable
           with type Uninitialized. This finds all Uninitialized variables
           since if the variable was /not/ an incoming variable of some phi,
           then the variable was certainly referenced before assignment,
           and we would have issued an error.
    """
    for parent_block, incoming_var in phi_node.find_incoming():
        if incoming_var.type.is_uninitialized:
            incoming_type = incoming_var.type.base_type or phi_node.type
            bad = nodes.badval(incoming_type)
            incoming_var.type.base_type = incoming_type

            badvals[incoming_var] = bad
            # incoming_var.uninitialized_value = bad

def merge_badvals(env, func_ast, badvals):
    assmnts = []
    for var in badvals:
        name = nodes.Name(id=var.renamed_name, ctx=ast.Store())
        name.variable = var
        assmnts.append(ast.Assign(targets=[name], value=badvals[var]))

    func_ast.body = assmnts + func_ast.body
    return func_ast

def promote_incoming(phi_node, promotions):
    """
    Promote incoming definitions:

        x = 0
        if ...:
            x = 1.0
        # phi(x_1, x_2)
        print x

    We need to promote the definition 'x = 0' to double, i.e.:

        x = 0
          ->  [ x = 0; %0 = double(x) ]

        phi(x_1, x_2)
          -> phi(%0, x_2)
    """
    for parent_block, incoming_var in phi_node.find_incoming():
        is_uninitialized = incoming_var.type.is_uninitialized
        if not is_uninitialized and incoming_var.type != phi_node.type:
            # Create promotions for variables with phi nodes in successor
            # blocks.
            if phi_node.type not in promotions[incoming_var]:
                # Make sure we only coerce once for each destination type and
                # each variable

                # Create promotion phi_node
                name_node = nodes.Name(id=incoming_var.renamed_name,
                                       ctx=ast.Load())
                name_node.variable = incoming_var
                name_node.type = incoming_var.type

                coercion = name_node.coerce(phi_node.type)
                promotion = nodes.PromotionNode(node=coercion)

                promotions[incoming_var, phi_node.type] = promotion

def merge_promotions(env, ast, promotions):
    merger = PromotionMerger(env.context, env.crnt.func, ast, env, promotions)
    return merger.visit(ast)

class PromotionMerger(visitors.NumbaTransformer):
    """
    Merge in promotions in AST.
    Promotions are generated by promote_incoming().
    """

    # TODO: This is better done on lowered IR

    def __init__(self, context, func, ast, env, promotions, **kwargs):
        super(PromotionMerger, self).__init__(context, func, ast, env, **kwargs)
        self.promotions = promotions

    def visit_Name(self, node):
        if (isinstance(node.ctx, ast.Store) and
                self.promotions[node.variable]):
            promotion_nodes = self.promotions[node.variable]
            node = nodes.ExpressionNode([node] + promotion_nodes, node)

        return node

    def visit_PhiNode(self, node):
        for incoming_def in node.incoming:
            if node.type in self.promotions[incoming_def]:
                promotion = self.promotions[incoming_def][node.type]
                node.incoming.remove(incoming_def)
                node.incoming.add(promotion.variable)

        return node

#------------------------------------------------------------------------
# Handle phis during code generation
#------------------------------------------------------------------------

def propagate_defs(block):
    parent_defs = {}
    for parent in block.parents:
        parent_defs.update(parent.live_defs)
    block.live_defs = dict(parent_defs, **block.live_defs)

def propagate_promotions(block):
    for parent in block.parents:
        block.live_promotions.update(parent.live_promotions)

def find_parent(block, phi_def):
    for parent in block.parents:
        incoming = parent.get(phi_def.name, None)
        if incoming is phi_def or phi_def in parent.live_promotions:
            return parent

    assert False

def preload_array_attrs(phi_def, incoming, parent_block):
    if phi_def.type.is_array:
        nodes.update_preloaded_phi(phi_def,
                                   incoming,
                                   parent_block.llvm_block)

def update_ssa_graph(flow):
    """
    Add all incoming phis to the phi instruction.
    """
    # Forward propagate promotions and definitions
    for block in flow.blocks:
        propagate_defs(block)
        propagate_promotions(block)

    # Update LLVM SSA graph
    for block in flow.blocks:
        for phi_def in block.phi_defs:
            phi = phi_def.lvalue
            for incoming in phi_def.incoming:
                parent_block = find_parent(block, incoming)
                phi.add_incoming(incoming.lvalue, parent_block.llvm_block)
                preload_array_attrs(phi_def, incoming, parent_block)<|MERGE_RESOLUTION|>--- conflicted
+++ resolved
@@ -2,13 +2,9 @@
 from __future__ import print_function, division, absolute_import
 
 import ast
-<<<<<<< HEAD
-from functools import partial
+
 from collections import defaultdict
 from itertools import imap, chain
-=======
-from itertools import chain
->>>>>>> 45d5a5b1
 
 from numba import nodes
 from numba import symtab
