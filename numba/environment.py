--- conflicted
+++ resolved
@@ -29,9 +29,6 @@
 
 logger = logging.getLogger(__name__)
 
-<<<<<<< HEAD
-default_normalize_order = [
-=======
 if PY3:
     NoneType = type(None)
     name_types = str
@@ -39,8 +36,7 @@
     NoneType = types.NoneType
     name_types = (str, unicode)
 
-default_pipeline_order = [
->>>>>>> 45d5a5b1
+default_normalize_order = [
     'ast3to2',
     'resolve_templates',
     'validate_signature',
@@ -293,7 +289,6 @@
         object,
         'Metadata for AST nodes of the function being compiled.')
 
-<<<<<<< HEAD
     warn = True
 
     cfg = TypedProperty(
@@ -312,19 +307,6 @@
             'control_flow.dot_annotate_defs': False,
         },
     )
-=======
-    flow = TypedProperty(
-        (NoneType, ControlFlow),
-        "Control flow graph. See numba.control_flow.",
-        default=None)
-
-    # FIXME: Get rid of this.  See comment for translator property,
-    # below.
-    cfg_transform = TypedProperty(
-        object, # Should be ControlFlowAnalysis.
-        'The Control Flow Analysis transform object '
-        '(control_flow.ControlFlowAnalysis). Set during the cfg pass.')
->>>>>>> 45d5a5b1
 
     # FIXME: Get rid of this property; pipeline stages are users and
     # transformers of the environment.  Any state needed beyond a
