from __future__ import print_function, division, absolute_import

import numba.unittest_support as unittest

import sys
import os
from os.path import join, isfile, relpath, normpath, splitext
from fnmatch import fnmatch
import functools

<<<<<<< HEAD
from .main import NumbaTestProgram, SerialSuite
=======
from .main import NumbaTestProgram, SerialSuite, make_tag_decorator
import numba.unittest_support as unittest
>>>>>>> f6e46316
from numba import config


def load_testsuite(loader, dir):
    """Find tests in 'dir'."""
    suite = unittest.TestSuite()
    files = []
    for f in os.listdir(dir):
        path = join(dir, f)
        if isfile(path) and fnmatch(f, 'test_*.py'):
            files.append(f)
        elif isfile(join(path, '__init__.py')):
            suite.addTests(loader.discover(path))
    for f in files:
        # turn 'f' into a filename relative to the toplevel dir...
        f = relpath(join(dir, f), loader._top_level_dir)
        # ...and translate it to a module name.
        f = splitext(normpath(f.replace(os.path.sep, '.')))[0]
        suite.addTests(loader.loadTestsFromName(f))
    return suite

def allow_interpreter_mode(fn):
    """Temporarily re-enable intepreter mode
    """
    @functools.wraps(fn)
    def _core(*args, **kws):
        config.COMPATIBILITY_MODE = True
        try:
            fn(*args, **kws)
        finally:
            config.COMPATIBILITY_MODE = False
    return _core


def run_tests(argv=None, defaultTest=None, topleveldir=None,
              xmloutput=None, verbosity=1, nomultiproc=False):
    """
    args
    ----
    - xmloutput [str or None]
        Path of XML output directory (optional)
    - verbosity [int]
        Verbosity level of tests output

    Returns the TestResult object after running the test *suite*.
    """

    if xmloutput is not None:
        import xmlrunner
        runner = xmlrunner.XMLTestRunner(output=xmloutput)
    else:
        runner = None
    prog = NumbaTestProgram(argv=argv,
                            module=None,
                            defaultTest=defaultTest,
                            topleveldir=topleveldir,
                            testRunner=runner, exit=False,
                            verbosity=verbosity,
                            nomultiproc=nomultiproc)
    return prog.result<|MERGE_RESOLUTION|>--- conflicted
+++ resolved
@@ -8,12 +8,7 @@
 from fnmatch import fnmatch
 import functools
 
-<<<<<<< HEAD
-from .main import NumbaTestProgram, SerialSuite
-=======
 from .main import NumbaTestProgram, SerialSuite, make_tag_decorator
-import numba.unittest_support as unittest
->>>>>>> f6e46316
 from numba import config
 
 
