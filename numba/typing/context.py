--- conflicted
+++ resolved
@@ -113,20 +113,12 @@
             return func.get_call_type(self, args, kws)
 
     def resolve_getattr(self, value, attr):
-<<<<<<< HEAD
         if isinstance(value, types.Optional):
             return self.resolve_getattr(value.type, attr)
 
         if isinstance(value, types.DeferredType):
             return self.resolve_getattr(value.get(), attr)
 
-        if isinstance(value, types.Record):
-            ret = value.typeof(attr)
-            assert ret
-            return ret
-
-=======
->>>>>>> b2316625
         try:
             attrinfo = self.attributes[value]
         except KeyError:
@@ -469,4 +461,4 @@
         self.install(npydecl.registry)
         self.install(operatordecl.registry)
         self.install(randomdecl.registry)
-        self.install(cffi_utils.registry)
+        self.install(cffi_utils.registry)