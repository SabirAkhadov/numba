"""
Lowering implementation for object mode.
"""

from __future__ import print_function, division, absolute_import

from llvmlite.llvmpy.core import Type, Constant
import llvmlite.llvmpy.core as lc

from . import cgutils, generators, ir, types, utils
<<<<<<< HEAD
from .errors import ForbiddenConstruct
from .lowering import BaseLower
from .utils import builtins
=======
from .lowering import BaseLower, ForbiddenConstruct
from .utils import builtins, intern
>>>>>>> 5c2a3f43


# Issue #475: locals() is unsupported as calling it naively would give
# out wrong results.
_unsupported_builtins = set([locals])

# Map operators to methods on the PythonAPI class
PYTHON_OPMAP = {
     '+': "number_add",
     '-': "number_subtract",
     '*': "number_multiply",
    '/?': "number_divide",
     '/': "number_truedivide",
    '//': "number_floordivide",
     '%': "number_remainder",
    '**': "number_power",
    '<<': "number_lshift",
    '>>': "number_rshift",
     '&': "number_and",
     '|': "number_or",
     '^': "number_xor",
}


class PyLower(BaseLower):

    GeneratorLower = generators.PyGeneratorLower

    def init(self):
        # Strings to be frozen into the Environment object
        self._frozen_strings = set()

        self._live_vars = set()

    def pre_lower(self):
        super(PyLower, self).pre_lower()
        self.init_pyapi()

    def post_lower(self):
        pass

    def pre_block(self, block):
        self.init_vars(block)

    def lower_inst(self, inst):
        if isinstance(inst, ir.Assign):
            value = self.lower_assign(inst)
            self.storevar(value, inst.target.name)

        elif isinstance(inst, ir.SetItem):
            target = self.loadvar(inst.target.name)
            index = self.loadvar(inst.index.name)
            value = self.loadvar(inst.value.name)
            ok = self.pyapi.object_setitem(target, index, value)
            self.check_int_status(ok)

        elif isinstance(inst, ir.SetAttr):
            target = self.loadvar(inst.target.name)
            value = self.loadvar(inst.value.name)
            ok = self.pyapi.object_setattr(target,
                                           self._freeze_string(inst.attr),
                                           value)
            self.check_int_status(ok)

        elif isinstance(inst, ir.DelAttr):
            target = self.loadvar(inst.target.name)
            ok = self.pyapi.object_delattr(target,
                                           self._freeze_string(inst.attr))
            self.check_int_status(ok)

        elif isinstance(inst, ir.StoreMap):
            dct = self.loadvar(inst.dct.name)
            key = self.loadvar(inst.key.name)
            value = self.loadvar(inst.value.name)
            ok = self.pyapi.dict_setitem(dct, key, value)
            self.check_int_status(ok)

        elif isinstance(inst, ir.Return):
            retval = self.loadvar(inst.value.name)
            if self.generator_info:
                # StopIteration
                # We own a reference to the "return value", but we
                # don't return it.
                self.pyapi.decref(retval)
                self.genlower.return_from_generator(self)
                return
            # No need to incref() as the reference is already owned.
            self.call_conv.return_value(self.builder, retval)

        elif isinstance(inst, ir.Branch):
            cond = self.loadvar(inst.cond.name)
            if cond.type == Type.int(1):
                istrue = cond
            else:
                istrue = self.pyapi.object_istrue(cond)
            zero = lc.Constant.null(istrue.type)
            pred = self.builder.icmp(lc.ICMP_NE, istrue, zero)
            tr = self.blkmap[inst.truebr]
            fl = self.blkmap[inst.falsebr]
            self.builder.cbranch(pred, tr, fl)

        elif isinstance(inst, ir.Jump):
            target = self.blkmap[inst.target]
            self.builder.branch(target)

        elif isinstance(inst, ir.Del):
            self.delvar(inst.value)

        elif isinstance(inst, ir.Raise):
            if inst.exception is not None:
                exc = self.loadvar(inst.exception.name)
                # A reference will be stolen by raise_object() and another
                # by return_exception_raised().
                self.incref(exc)
            else:
                exc = None
            self.pyapi.raise_object(exc)
            self.return_exception_raised()

        else:
            raise NotImplementedError(type(inst), inst)

    def lower_assign(self, inst):
        """
        The returned object must have a new reference
        """
        value = inst.value
        if isinstance(value, (ir.Const, ir.FreeVar)):
            return self.lower_const(value.value)
        elif isinstance(value, ir.Var):
            val = self.loadvar(value.name)
            self.incref(val)
            return val
        elif isinstance(value, ir.Expr):
            return self.lower_expr(value)
        elif isinstance(value, ir.Global):
            return self.lower_global(value.name, value.value)
        elif isinstance(value, ir.Yield):
            return self.lower_yield(value)
        elif isinstance(value, ir.Arg):
            value = self.fnargs[value.index]
            self.incref(value)
            return value
        else:
            raise NotImplementedError(type(value), value)

    def lower_yield(self, inst):
        yp = self.generator_info.yield_points[inst.index]
        assert yp.inst is inst
        self.genlower.init_generator_state(self)

        # Save live vars in state
        # We also need to save live vars that are del'ed afterwards.
        y = generators.LowerYield(self, yp, yp.live_vars | yp.weak_live_vars)
        y.lower_yield_suspend()
        # Yield to caller
        val = self.loadvar(inst.value.name)
        # Let caller own the reference
        self.pyapi.incref(val)
        self.call_conv.return_value(self.builder, val)

        # Resumption point
        y.lower_yield_resume()
        # None is returned by the yield expression
        return self.pyapi.make_none()

    def lower_binop(self, expr, inplace=False):
        lhs = self.loadvar(expr.lhs.name)
        rhs = self.loadvar(expr.rhs.name)
        if expr.fn in PYTHON_OPMAP:
            fname = PYTHON_OPMAP[expr.fn]
            fn = getattr(self.pyapi, fname)
            res = fn(lhs, rhs, inplace=inplace)
        else:
            # Assumed to be rich comparison
            res = self.pyapi.object_richcompare(lhs, rhs, expr.fn)
        self.check_error(res)
        return res

    def lower_expr(self, expr):
        if expr.op == 'binop':
            return self.lower_binop(expr, inplace=False)
        elif expr.op == 'inplace_binop':
            return self.lower_binop(expr, inplace=True)
        elif expr.op == 'unary':
            value = self.loadvar(expr.value.name)
            if expr.fn == '-':
                res = self.pyapi.number_negative(value)
            elif expr.fn == '+':
                res = self.pyapi.number_positive(value)
            elif expr.fn == 'not':
                res = self.pyapi.object_not(value)
                self.check_int_status(res)

                longval = self.builder.zext(res, self.pyapi.long)
                res = self.pyapi.bool_from_long(longval)
            elif expr.fn == '~':
                res = self.pyapi.number_invert(value)
            else:
                raise NotImplementedError(expr)
            self.check_error(res)
            return res
        elif expr.op == 'call':
            argvals = [self.loadvar(a.name) for a in expr.args]
            fn = self.loadvar(expr.func.name)
            if not expr.kws:
                # No keyword
                ret = self.pyapi.call_function_objargs(fn, argvals)
            else:
                # Have Keywords
                keyvalues = [(k, self.loadvar(v.name)) for k, v in expr.kws]
                args = self.pyapi.tuple_pack(argvals)
                kws = self.pyapi.dict_pack(keyvalues)
                ret = self.pyapi.call(fn, args, kws)
                self.decref(kws)
                self.decref(args)
            self.check_error(ret)
            return ret
        elif expr.op == 'getattr':
            obj = self.loadvar(expr.value.name)
            res = self.pyapi.object_getattr(obj, self._freeze_string(expr.attr))
            self.check_error(res)
            return res
        elif expr.op == 'build_tuple':
            items = [self.loadvar(it.name) for it in expr.items]
            res = self.pyapi.tuple_pack(items)
            self.check_error(res)
            return res
        elif expr.op == 'build_list':
            items = [self.loadvar(it.name) for it in expr.items]
            res = self.pyapi.list_pack(items)
            self.check_error(res)
            return res
        elif expr.op == 'build_map':
            res = self.pyapi.dict_new(expr.size)
            self.check_error(res)
            return res
        elif expr.op == 'build_set':
            items = [self.loadvar(it.name) for it in expr.items]
            res = self.pyapi.set_new()
            self.check_error(res)
            for it in items:
                ok = self.pyapi.set_add(res, it)
                self.check_int_status(ok)
            return res
        elif expr.op == 'getiter':
            obj = self.loadvar(expr.value.name)
            res = self.pyapi.object_getiter(obj)
            self.check_error(res)
            return res
        elif expr.op == 'iternext':
            iterobj = self.loadvar(expr.value.name)
            item = self.pyapi.iter_next(iterobj)
            is_valid = cgutils.is_not_null(self.builder, item)
            pair = self.pyapi.tuple_new(2)
            with cgutils.ifelse(self.builder, is_valid) as (then, otherwise):
                with then:
                    self.pyapi.tuple_setitem(pair, 0, item)
                with otherwise:
                    self.check_occurred()
                    # Make the tuple valid by inserting None as dummy
                    # iteration "result" (it will be ignored).
                    self.pyapi.tuple_setitem(pair, 0, self.pyapi.make_none())
            self.pyapi.tuple_setitem(pair, 1, self.pyapi.bool_from_bool(is_valid))
            return pair
        elif expr.op == 'pair_first':
            pair = self.loadvar(expr.value.name)
            first = self.pyapi.tuple_getitem(pair, 0)
            self.incref(first)
            return first
        elif expr.op == 'pair_second':
            pair = self.loadvar(expr.value.name)
            second = self.pyapi.tuple_getitem(pair, 1)
            self.incref(second)
            return second
        elif expr.op == 'exhaust_iter':
            iterobj = self.loadvar(expr.value.name)
            tup = self.pyapi.sequence_tuple(iterobj)
            self.check_error(tup)
            # Check tuple size is as expected
            tup_size = self.pyapi.tuple_size(tup)
            expected_size = self.context.get_constant(types.intp, expr.count)
            has_wrong_size = self.builder.icmp(lc.ICMP_NE,
                                               tup_size, expected_size)
            with cgutils.if_unlikely(self.builder, has_wrong_size):
                self.return_exception(ValueError)
            return tup
        elif expr.op == 'getitem':
            value = self.loadvar(expr.value.name)
            index = self.loadvar(expr.index.name)
            res = self.pyapi.object_getitem(value, index)
            self.check_error(res)
            return res
        elif expr.op == 'static_getitem':
            value = self.loadvar(expr.value.name)
            index = self.context.get_constant(types.intp, expr.index)
            indexobj = self.pyapi.long_from_ssize_t(index)
            self.check_error(indexobj)
            res = self.pyapi.object_getitem(value, indexobj)
            self.decref(indexobj)
            self.check_error(res)
            return res
        elif expr.op == 'getslice':
            target = self.loadvar(expr.target.name)
            start = self.loadvar(expr.start.name)
            stop = self.loadvar(expr.stop.name)

            slicefn = self.get_builtin_obj("slice")
            sliceobj = self.pyapi.call_function_objargs(slicefn, (start, stop))
            self.decref(slicefn)
            self.check_error(sliceobj)

            res = self.pyapi.object_getitem(target, sliceobj)
            self.check_error(res)

            return res

        elif expr.op == 'cast':
            val = self.loadvar(expr.value.name)
            self.incref(val)
            return val

        else:
            raise NotImplementedError(expr)

    def lower_const(self, const):
        # All constants are frozen inside the environment
        index = self.env_manager.add_const(const)
        ret = self.env_manager.read_const(index)
        self.check_error(ret)
        self.incref(ret)
        return ret

    def lower_global(self, name, value):
        """
        1) Check global scope dictionary.
        2) Check __builtins__.
            2a) is it a dictionary (for non __main__ module)
            2b) is it a module (for __main__ module)
        """
        moddict = self.get_module_dict()
        obj = self.pyapi.dict_getitem(moddict, self._freeze_string(name))
        self.incref(obj)  # obj is borrowed

        try:
            if value in _unsupported_builtins:
                raise ForbiddenConstruct("builtins %s() is not supported"
                                         % name, loc=self.loc)
        except TypeError:
            # `value` is unhashable, ignore
            pass

        if hasattr(builtins, name):
            obj_is_null = self.is_null(obj)
            bbelse = self.builder.basic_block

            with cgutils.ifthen(self.builder, obj_is_null):
                mod = self.pyapi.dict_getitem(moddict,
                                          self._freeze_string("__builtins__"))
                builtin = self.builtin_lookup(mod, name)
                bbif = self.builder.basic_block

            retval = self.builder.phi(self.pyapi.pyobj)
            retval.add_incoming(obj, bbelse)
            retval.add_incoming(builtin, bbif)

        else:
            retval = obj
            with cgutils.if_unlikely(self.builder, self.is_null(retval)):
                self.pyapi.raise_missing_global_error(name)
                self.return_exception_raised()

        return retval

    # -------------------------------------------------------------------------

    def get_module_dict(self):
        return self.env_body.globals

    def get_builtin_obj(self, name):
        # XXX The builtins dict could be bound into the environment
        moddict = self.get_module_dict()
        mod = self.pyapi.dict_getitem(moddict,
                                      self._freeze_string("__builtins__"))
        return self.builtin_lookup(mod, name)

    def builtin_lookup(self, mod, name):
        """
        Args
        ----
        mod:
            The __builtins__ dictionary or module, as looked up in
            a module's globals.
        name: str
            The object to lookup
        """
        fromdict = self.pyapi.dict_getitem(mod, self._freeze_string(name))
        self.incref(fromdict)       # fromdict is borrowed
        bbifdict = self.builder.basic_block

        with cgutils.if_unlikely(self.builder, self.is_null(fromdict)):
            # This happen if we are using the __main__ module
            frommod = self.pyapi.object_getattr(mod, self._freeze_string(name))

            with cgutils.if_unlikely(self.builder, self.is_null(frommod)):
                self.pyapi.raise_missing_global_error(name)
                self.return_exception_raised()

            bbifmod = self.builder.basic_block

        builtin = self.builder.phi(self.pyapi.pyobj)
        builtin.add_incoming(fromdict, bbifdict)
        builtin.add_incoming(frommod, bbifmod)

        return builtin

    def check_occurred(self):
        """
        Return if an exception occurred.
        """
        err_occurred = cgutils.is_not_null(self.builder,
                                           self.pyapi.err_occurred())

        with cgutils.if_unlikely(self.builder, err_occurred):
            self.return_exception_raised()

    def check_error(self, obj):
        """
        Return if *obj* is NULL.
        """
        with cgutils.if_unlikely(self.builder, self.is_null(obj)):
            self.return_exception_raised()

        return obj

    def check_int_status(self, num, ok_value=0):
        """
        Raise an exception if *num* is smaller than *ok_value*.
        """
        ok = lc.Constant.int(num.type, ok_value)
        pred = self.builder.icmp(lc.ICMP_SLT, num, ok)
        with cgutils.if_unlikely(self.builder, pred):
            self.return_exception_raised()

    def is_null(self, obj):
        return cgutils.is_null(self.builder, obj)

    def return_exception_raised(self):
        """
        Return with the currently raised exception.
        """
        self.cleanup_vars()
        self.call_conv.return_exc(self.builder)

    def init_vars(self, block):
        """
        Initialize live variables for *block*.
        """
        self._live_vars = set(self.interp.get_block_entry_vars(block))

    def _getvar(self, name, ltype=None):
        if name not in self.varmap:
            self.varmap[name] = self.alloca(name, ltype=ltype)
        return self.varmap[name]

    def loadvar(self, name):
        """
        Load the llvm value of the variable named *name*.
        """
        # If this raises then the live variables analysis is wrong
        assert name in self._live_vars, name
        ptr = self.varmap[name]
        val = self.builder.load(ptr)
        with cgutils.if_unlikely(self.builder, self.is_null(val)):
            self.pyapi.raise_missing_name_error(name)
            self.return_exception_raised()
        return val

    def delvar(self, name):
        """
        Delete the variable slot with the given name. This will decref
        the corresponding Python object.
        """
        # If this raises then the live variables analysis is wrong
        self._live_vars.remove(name)
        ptr = self._getvar(name)  # initializes `name` if not already
        self.decref(self.builder.load(ptr))
        # This is a safety guard against double decref's, but really
        # the IR should be correct and have only one Del per variable
        # and code path.
        self.builder.store(cgutils.get_null_value(ptr.type.pointee), ptr)

    def storevar(self, value, name, clobber=False):
        """
        Stores a llvm value and allocate stack slot if necessary.
        The llvm value can be of arbitrary type.
        """
        is_redefine = name in self._live_vars and not clobber
        ptr = self._getvar(name, ltype=value.type)
        if is_redefine:
            old = self.builder.load(ptr)
        else:
            self._live_vars.add(name)
        assert value.type == ptr.type.pointee, (str(value.type),
                                                str(ptr.type.pointee))
        self.builder.store(value, ptr)
        # Safe to call decref even on non python object
        if is_redefine:
            self.decref(old)

    def cleanup_vars(self):
        """
        Cleanup live variables.
        """
        for name in self._live_vars:
            ptr = self._getvar(name)
            self.decref(self.builder.load(ptr))

    def alloca(self, name, ltype=None):
        """
        Allocate a stack slot and initialize it to NULL.
        The default is to allocate a pyobject pointer.
        Use ``ltype`` to override.
        """
        if ltype is None:
            ltype = self.context.get_value_type(types.pyobject)
        with cgutils.goto_block(self.builder, self.entry_block):
            ptr = self.builder.alloca(ltype, name=name)
            self.builder.store(cgutils.get_null_value(ltype), ptr)
        return ptr

    def incref(self, value):
        self.pyapi.incref(value)

    def decref(self, value):
        """
        This is allow to be called on non pyobject pointer, in which case
        no code is inserted.
        """
        lpyobj = self.context.get_value_type(types.pyobject)

        if value.type.kind == lc.TYPE_POINTER:
            if value.type != lpyobj:
                pass
            else:
                self.pyapi.decref(value)

    def _freeze_string(self, string):
        """
        Freeze a Python string object into the code.
        """
        return self.lower_const(string)<|MERGE_RESOLUTION|>--- conflicted
+++ resolved
@@ -8,14 +8,9 @@
 import llvmlite.llvmpy.core as lc
 
 from . import cgutils, generators, ir, types, utils
-<<<<<<< HEAD
 from .errors import ForbiddenConstruct
 from .lowering import BaseLower
-from .utils import builtins
-=======
-from .lowering import BaseLower, ForbiddenConstruct
 from .utils import builtins, intern
->>>>>>> 5c2a3f43
 
 
 # Issue #475: locals() is unsupported as calling it naively would give
