--- conflicted
+++ resolved
@@ -121,24 +121,20 @@
     """
     Used like a C record
     """
-<<<<<<< HEAD
     __slots__ = ['fail_reason', 'use_python_mode',
                  'use_interpreter_mode', 'can_fallback', 'can_giveup']
-=======
-    __slots__ = 'fail_reason', 'use_python_mode', 'can_fallback'
-
-    def __init__(self, can_fallback, use_python_mode):
+
+    def __init__(self, can_fallback, use_python_mode, can_giveup):
         self.fail_reason = None
         self.use_python_mode = use_python_mode
         self.can_fallback = can_fallback
-
->>>>>>> 02e0c98b
+        self.use_interpreter_mode = False
+        self.can_giveup = can_giveup
 
 
 class Pipeline(object):
     """Stores and manages states for the compiler pipeline
     """
-<<<<<<< HEAD
     def __init__(self, typingctx, targetctx, args, return_type, flags, locals):
         self.typingctx = typingctx
         self.targetctx = targetctx
@@ -167,78 +163,6 @@
                 self.status.use_python_mode = True
 
                 warnings.warn_explicit('%s: %s' % (msg, e),
-=======
-    bc = bytecode.ByteCode(func=func)
-    if config.DUMP_BYTECODE:
-        print(bc.dump())
-    func_attr = get_function_attributes(func)
-    return compile_bytecode(typingctx, targetctx, bc, args,
-                            return_type, flags, locals,
-                            func_attr=func_attr)
-
-
-def compile_bytecode(typingctx, targetctx, bc, args, return_type, flags,
-                     locals, lifted=(), func_attr=DEFAULT_FUNCTION_ATTRIBUTES):
-    status = _CompileStatus(can_fallback=flags.enable_pyobject,
-                            use_python_mode=flags.force_pyobject)
-    targetctx = targetctx.localized()
-    targetctx.metadata['wraparound'] = not flags.no_wraparound
-
-    return _compile_core(typingctx, targetctx, bc, args, return_type, flags,
-                         locals, lifted, func_attr, status)
-
-
-def compile_internal(typingctx, targetctx, func, args, return_type, locals={}):
-    """Compiler entry point with compiling internal implementation within a
-    nopython function.
-    """
-
-    status = _CompileStatus(can_fallback=False, use_python_mode=False)
-    lifted = ()
-
-    bc = bytecode.ByteCode(func=func)
-    if config.DUMP_BYTECODE:
-        print(bc.dump())
-    func_attr = get_function_attributes(func)
-
-    flags = DEFAULT_FLAGS.copy()
-    flags.set("no_compile")
-
-    return _compile_core(typingctx, targetctx, bc, args, return_type,
-                         flags, locals, lifted, func_attr, status)
-
-
-def _compile_core(typingctx, targetctx, bc, args, return_type, flags, locals,
-                  lifted, func_attr, status):
-    ### Front-end: Analyze bytecode, generate Numba IR, infer types
-    interp = translate_stage(bc)
-    nargs = len(interp.argspec.args)
-    if len(args) > nargs:
-        raise TypeError("Too many argument types")
-
-    if not status.use_python_mode:
-        with _fallback_context(status):
-            legalize_given_types(args, return_type)
-            # Type inference
-            typemap, return_type, calltypes = type_inference_stage(typingctx,
-                                                                   interp,
-                                                                   args,
-                                                                   return_type,
-                                                                   locals)
-
-        if status.fail_reason is not None:
-            warnings.warn_explicit('Function "%s" failed type inference: %s'
-                          % (func_attr.name, status.fail_reason),
-                          config.NumbaWarning,
-                          func_attr.filename, func_attr.lineno)
-
-        if not status.use_python_mode:
-            with _fallback_context(status):
-                legalize_return_type(return_type, interp, targetctx)
-            if status.fail_reason is not None:
-                warnings.warn_explicit('Function "%s" has invalid return type: %s'
-                                       % (func_attr.name, status.fail_reason),
->>>>>>> 02e0c98b
                                        config.NumbaWarning,
                                        self.func_attr.filename,
                                        self.func_attr.lineno)
@@ -281,13 +205,23 @@
         self.lifted = lifted
         self.func_attr = func_attr
 
-        self.status = _CompileStatus()
-        self.status.can_fallback = self.flags.enable_pyobject
-        self.status.fail_reason = None
-        self.status.use_python_mode = self.flags.force_pyobject
-        self.status.can_giveup = config.INTERPRETER_FALLBACK
-        self.status.use_interpreter_mode = False
-
+        self.status = _CompileStatus(
+            can_fallback=self.flags.enable_pyobject,
+            use_python_mode=self.flags.force_pyobject,
+            can_giveup=config.INTERPRETER_FALLBACK
+        )
+
+        self.targetctx = self.targetctx.localized()
+        self.targetctx.metadata['wraparound'] = not self.flags.no_wraparound
+
+        return self._compile_bytecode()
+
+    def compile_internal(self, bc, func_attr=DEFAULT_FUNCTION_ATTRIBUTES):
+        self.bc = bc
+        self.lifted = ()
+        self.func_attr = func_attr
+        self.status = _CompileStatus(can_fallback=False,
+                                     use_python_mode=False, can_giveup=False)
         self.targetctx = self.targetctx.localized()
         self.targetctx.metadata['wraparound'] = not self.flags.no_wraparound
 
@@ -349,7 +283,6 @@
                                     func_attr=self.func_attr)
             return cres
 
-<<<<<<< HEAD
     def frontend(self):
         """
         Front-end: Analyze bytecode, generate Numba IR, infer types
@@ -513,70 +446,22 @@
 def compile_bytecode(typingctx, targetctx, bc, args, return_type, flags,
                      locals, lifted=(),
                      func_attr=DEFAULT_FUNCTION_ATTRIBUTES):
-=======
-    if status.use_python_mode:
-        # Fallback typing: everything is a python object
-        typemap = defaultdict(lambda: types.pyobject)
-        calltypes = defaultdict(lambda: types.pyobject)
-        return_type = types.pyobject
-
-    type_annotation = type_annotations.TypeAnnotation(interp=interp,
-                                                      typemap=typemap,
-                                                      calltypes=calltypes,
-                                                      lifted=lifted)
-    if config.ANNOTATE:
-        print("ANNOTATION".center(80, '-'))
-        print(type_annotation)
-        print('=' * 80)
-
-    ### Back-end: Generate LLVM IR from Numba IR, compile to machine code
-
-    if status.use_python_mode:
-        # Object mode compilation
-        func, lmod, lfunc, fndesc = py_lowering_stage(targetctx, interp,
-                                                      flags.no_compile)
-        if len(args) != nargs:
-            # append missing
-            args = tuple(args) + (types.pyobject,) * (nargs - len(args))
-    else:
-        # Native mode compilation
-        func, lmod, lfunc, fndesc = native_lowering_stage(targetctx,
-                                                          interp,
-                                                          typemap,
-                                                          return_type,
-                                                          calltypes,
-                                                          flags.no_compile)
-
-    signature = typing.signature(return_type, *args)
-
-    assert lfunc.module is lmod
-    cr = compile_result(typing_context=typingctx,
-                        target_context=targetctx,
-                        entry_point=func,
-                        typing_error=status.fail_reason,
-                        type_annotation=type_annotation,
-                        llvm_func=lfunc,
-                        llvm_module=lmod,
-                        signature=signature,
-                        objectmode=status.use_python_mode,
-                        lifted=lifted,
-                        fndesc=fndesc,)
-
-    # Warn if compiled function in object mode and force_pyobject not set
-    if status.use_python_mode and not flags.force_pyobject:
-        warn_msg = ('Function "{name}" was compiled in object mode '
-                         'without forceobj=True').format(name=func_attr.name)
-
-        if len(lifted) > 0:
-            warn_msg += ', but has lifted loops.'
-
-        warnings.warn_explicit(warn_msg,
-                               config.NumbaWarning, func_attr.filename,
-                               func_attr.lineno)
->>>>>>> 02e0c98b
 
     pipeline = Pipeline(typingctx, targetctx, args, return_type, flags, locals)
     return pipeline.compile_bytecode(bc=bc, lifted=lifted, func_attr=func_attr)
+
+
+def compile_internal(typingctx, targetctx, func, args, return_type, locals={}):
+    flags = DEFAULT_FLAGS.copy()
+    flags.set("no_compile")
+
+    bc = bytecode.ByteCode(func=func)
+    if config.DUMP_BYTECODE:
+        print(bc.dump())
+    func_attr = get_function_attributes(func)
+
+    pipeline = Pipeline(typingctx, targetctx, args, return_type, flags, locals)
+    return pipeline.compile_internal(bc=bc, func_attr=func_attr)
 
 
 def _is_nopython_types(t):
@@ -635,6 +520,7 @@
         raise TypeError("Can't return function object in nopython mode")
 
 
+
 def translate_stage(bytecode):
     interp = interpreter.Interpreter(bytecode=bytecode)
 
@@ -662,7 +548,7 @@
 
     # Seed argument types
     for arg, ty in zip(interp.argspec.args, args):
-    	infer.seed_type(arg, ty)
+        infer.seed_type(arg, ty)
 
     # Seed return type
     if return_type is not None:
@@ -693,15 +579,14 @@
     lower = lowering.Lower(targetctx, fndesc, interp)
     lower.lower()
 
-    # Linking depending libraries
-    targetctx.link_dependencies(lower.module, targetctx.linking)
-
     if nocompile:
         return None, lower.module, lower.function, fndesc
     else:
         # Prepare for execution
         cfunc = targetctx.get_executable(lower.function, fndesc, lower.env)
+
         targetctx.insert_user_function(cfunc, fndesc)
+
         return cfunc, lower.module, lower.function, fndesc
 
 
