--- conflicted
+++ resolved
@@ -108,12 +108,7 @@
         def check(dtype, fields, size, aligned):
             tp = numpy_support.from_dtype(dtype)
             self.assertIsInstance(tp, types.Record)
-<<<<<<< HEAD
-            # Note: the dtype may be equal but not identical, since the
-            # Numba types are interned.
-=======
             # Only check for dtype equality, as the Numba type may be interned
->>>>>>> 78b40320
             self.assertEqual(tp.dtype, dtype)
             self.assertEqual(tp.fields, fields)
             self.assertEqual(tp.size, size)
