--- conflicted
+++ resolved
@@ -1,17 +1,9 @@
 from __future__ import print_function
 
 import contextlib
-<<<<<<< HEAD
-import errno
 import imp
 import os
-import shutil
 import subprocess
-import tempfile
-=======
-import imp
-import os
->>>>>>> b0b25501
 import sys
 from ctypes import *
 
@@ -22,10 +14,7 @@
 from numba.pycc.decorators import clear_export_registry
 from .support import TestCase
 
-<<<<<<< HEAD
-=======
 from numba.tests.support import static_temp_directory
->>>>>>> b0b25501
 
 base_path = os.path.dirname(os.path.abspath(__file__))
 
@@ -63,25 +52,6 @@
 
 class TestLegacyAPI(BasePYCCTest):
 
-    def tearDown(self):
-        # Since we're executing the module-under-test several times
-        # from the same process, we must clear the exports registry
-        # between invocations.
-        clear_export_registry()
-
-    @contextlib.contextmanager
-    def check_c_ext(self, extdir, name):
-        sys.path.append(extdir)
-        try:
-            lib = __import__(name)
-            yield lib
-        finally:
-            sys.path.remove(extdir)
-            sys.modules.pop(name, None)
-
-
-class TestLegacyAPI(BasePYCCTest):
-
     def test_pycc_ctypes_lib(self):
         """
         Test creating a C shared library object using pycc.
@@ -164,7 +134,6 @@
         self._test_module = compile_with_pycc
         imp.reload(self._test_module)
 
-<<<<<<< HEAD
     @contextlib.contextmanager
     def check_cc_compiled(self, cc):
         #cc.debug = True
@@ -187,11 +156,6 @@
     def test_cc_properties(self):
         cc = self._test_module.cc
         self.assertEqual(cc.name, 'pycc_test_simple')
-=======
-    def test_cc_properties(self):
-        cc = self._test_module.cc
-        self.assertEqual(cc.name, 'pycc_test_output')
->>>>>>> b0b25501
 
         # Inferred output directory
         d = self._test_module.cc.output_dir
@@ -200,7 +164,6 @@
         # Inferred output filename
         f = self._test_module.cc.output_file
         self.assertFalse(os.path.exists(f), f)
-<<<<<<< HEAD
         self.assertTrue(os.path.basename(f).startswith('pycc_test_simple.'), f)
         if sys.platform == 'linux':
             self.assertTrue(f.endswith('.so'), f)
@@ -209,21 +172,6 @@
 
     def test_compile(self):
         with self.check_cc_compiled(self._test_module.cc) as lib:
-=======
-        self.assertTrue(os.path.basename(f).startswith('pycc_test_output.'), f)
-        if sys.platform == 'linux':
-            self.assertTrue(f.endswith('.so'), f)
-        if sys.version_info >= (3,):
-            self.assertIn('.cpython', f)
-
-    def test_compile(self):
-        cc = self._test_module.cc
-        cc.debug = True
-        cc.output_dir = self.tmpdir
-        cc.compile()
-
-        with self.check_c_ext(self.tmpdir, cc.name) as lib:
->>>>>>> b0b25501
             res = lib.multi(123, 321)
             self.assertPreciseEqual(res, 123 * 321)
             res = lib.multf(987, 321)
@@ -231,7 +179,6 @@
             res = lib.square(5)
             self.assertPreciseEqual(res, 25)
 
-<<<<<<< HEAD
     def test_compile_helperlib(self):
         with self.check_cc_compiled(self._test_module.cc_helperlib) as lib:
             res = lib.power(2, 7)
@@ -265,8 +212,6 @@
                 """
             self.check_cc_compiled_in_subprocess(lib, code)
 
-=======
->>>>>>> b0b25501
 
 if __name__ == "__main__":
     unittest.main()