#include "_pymodule.h"
#include <stdio.h>
#include <math.h>
#include "_math_c99.h"
#ifdef _MSC_VER
    #define int64_t signed __int64
    #define uint64_t unsigned __int64
#else
    #include <stdint.h>
#endif
#define NPY_NO_DEPRECATED_API NPY_1_7_API_VERSION
#include <numpy/ndarrayobject.h>
#include <numpy/arrayscalars.h>

/* For Numpy 1.6 */
#ifndef NPY_ARRAY_BEHAVED
    #define NPY_ARRAY_BEHAVED NPY_BEHAVED
#endif

/*
 * PRNG support.
 */

/* Magic Mersenne Twister constants */
#define MT_N 624
#define MT_M 397
#define MT_MATRIX_A 0x9908b0dfU
#define MT_UPPER_MASK 0x80000000U
#define MT_LOWER_MASK 0x7fffffffU

/* unsigned int is sufficient on modern machines as we only need 32 bits */
typedef struct {
    int index;
    unsigned int mt[MT_N];
    int has_gauss;
    double gauss;
} rnd_state_t;

static rnd_state_t py_random_state;
static rnd_state_t np_random_state;

/* Some code portions below from CPython's _randommodule.c, some others
   from Numpy's and Jean-Sebastien Roy's randomkit.c. */

static void
Numba_rnd_shuffle(rnd_state_t *state)
{
    int i;
    unsigned int y;

    for (i = 0; i < MT_N - MT_M; i++) {
        y = (state->mt[i] & MT_UPPER_MASK) | (state->mt[i+1] & MT_LOWER_MASK);
        state->mt[i] = state->mt[i+MT_M] ^ (y >> 1) ^ (-(y & 1) & MT_MATRIX_A);
    }
    for (; i < MT_N - 1; i++) {
        y = (state->mt[i] & MT_UPPER_MASK) | (state->mt[i+1] & MT_LOWER_MASK);
        state->mt[i] = state->mt[i+(MT_M-MT_N)] ^ (y >> 1) ^ (-(y & 1) & MT_MATRIX_A);
    }
    y = (state->mt[MT_N - 1] & MT_UPPER_MASK) | (state->mt[0] & MT_LOWER_MASK);
    state->mt[MT_N - 1] = state->mt[MT_M - 1] ^ (y >> 1) ^ (-(y & 1) & MT_MATRIX_A);
}

/* Initialize mt[] with an integer seed */
static void
Numba_rnd_init(rnd_state_t *state, unsigned int seed)
{
    unsigned int pos;
    seed &= 0xffffffffU;

    /* Knuth's PRNG as used in the Mersenne Twister reference implementation */
    for (pos = 0; pos < MT_N; pos++) {
        state->mt[pos] = seed;
        seed = (1812433253U * (seed ^ (seed >> 30)) + pos + 1) & 0xffffffffU;
    }
    state->index = MT_N;
    state->has_gauss = 0;
}

/* Perturb mt[] with a key array */
static void
rnd_init_by_array(rnd_state_t *state, unsigned int init_key[], size_t key_length)
{
    size_t i, j, k;
    unsigned int *mt = state->mt;

    Numba_rnd_init(state, 19650218U);
    i = 1; j = 0;
    k = (MT_N > key_length ? MT_N : key_length);
    for (; k; k--) {
        mt[i] = (mt[i] ^ ((mt[i-1] ^ (mt[i-1] >> 30)) * 1664525U))
                 + init_key[j] + (unsigned int) j; /* non linear */
        mt[i] &= 0xffffffffU;
        i++; j++;
        if (i >= MT_N) { mt[0] = mt[MT_N - 1]; i = 1; }
        if (j >= key_length) j = 0;
    }
    for (k = MT_N - 1; k; k--) {
        mt[i] = (mt[i] ^ ((mt[i-1] ^ (mt[i-1] >> 30)) * 1566083941U))
                 - (unsigned int) i; /* non linear */
        mt[i] &= 0xffffffffU;
        i++;
        if (i >= MT_N) { mt[0] = mt[MT_N - 1]; i=1; }
    }

    mt[0] = 0x80000000U; /* MSB is 1; ensuring non-zero initial array */
    state->index = MT_N;
    state->has_gauss = 0;
}

/* Random-initialize the given state (for use at startup) */
static int
_rnd_random_seed(rnd_state_t *state)
{
    PyObject *timemod, *timeobj;
    timemod = PyImport_ImportModuleNoBlock("time");
    double time;
    unsigned int seed, rshift;

    if (!timemod)
        return -1;
    timeobj = PyObject_CallMethod(timemod, "time", NULL);
    Py_DECREF(timemod);
    time = PyFloat_AsDouble(timeobj);
    Py_DECREF(timeobj);
    if (time == -1 && PyErr_Occurred())
        return -1;
    /* Mix in seconds and nanoseconds */
    seed = (unsigned) time ^ (unsigned) (time * 1e9);
#ifndef _WIN32
    seed ^= getpid();
#endif
    /* Address space randomization bits: take MSBs of various pointers.
     * It is counter-productive to shift by 32, since the virtual address
     * space width is usually less than 64 bits (48 on x86-64).
     */
    rshift = sizeof(void *) > 4 ? 16 : 0;
    seed ^= (Py_uintptr_t) &timemod >> rshift;
    seed += (Py_uintptr_t) &PyObject_CallMethod >> rshift;
    Numba_rnd_init(state, seed);
    return 0;
}

/* Python-exposed helpers for state management */
static int
rnd_state_converter(PyObject *obj, rnd_state_t **state)
{
    *state = (rnd_state_t *) PyLong_AsVoidPtr(obj);
    return (*state != NULL || !PyErr_Occurred());
}

static PyObject *
rnd_shuffle(PyObject *self, PyObject *arg)
{
    rnd_state_t *state;
    if (!rnd_state_converter(arg, &state))
        return NULL;
    Numba_rnd_shuffle(state);
    Py_RETURN_NONE;
}

static PyObject *
rnd_set_state(PyObject *self, PyObject *args)
{
    int i, index;
    rnd_state_t *state;
    PyObject *tuplearg, *intlist;

    if (!PyArg_ParseTuple(args, "O&O!:rnd_set_state",
                          rnd_state_converter, &state,
                          &PyTuple_Type, &tuplearg))
        return NULL;
    if (!PyArg_ParseTuple(tuplearg, "iO!", &index, &PyList_Type, &intlist))
        return NULL;
    if (PyList_GET_SIZE(intlist) != MT_N) {
        PyErr_SetString(PyExc_ValueError, "list object has wrong size");
        return NULL;
    }
    state->index = index;
    for (i = 0; i < MT_N; i++) {
        PyObject *v = PyList_GET_ITEM(intlist, i);
        int x = PyLong_AsUnsignedLong(v);
        if (x == (unsigned long) -1 && PyErr_Occurred())
            return NULL;
        state->mt[i] = x;
    }
    state->has_gauss = 0;
    Py_RETURN_NONE;
}

static PyObject *
rnd_get_state(PyObject *self, PyObject *arg)
{
    PyObject *intlist;
    int i;
    rnd_state_t *state;
    if (!rnd_state_converter(arg, &state))
        return NULL;

    intlist = PyList_New(MT_N);
    if (intlist == NULL)
        return NULL;
    for (i = 0; i < MT_N; i++) {
        PyObject *v = PyLong_FromUnsignedLong(state->mt[i]);
        if (v == NULL) {
            Py_DECREF(intlist);
            return NULL;
        }
        PyList_SET_ITEM(intlist, i, v);
    }
    return Py_BuildValue("iN", state->index, intlist);
}

static PyObject *
rnd_seed_with_urandom(PyObject *self, PyObject *args)
{
    rnd_state_t *state;
    Py_buffer buf;
    unsigned int *keys;
    unsigned char *bytes;
    size_t i, nkeys;

    if (!PyArg_ParseTuple(args, "O&s*:rnd_seed",
                          rnd_state_converter, &state, &buf)) {
        return NULL;
    }
    /* Make a copy to avoid alignment issues */
    nkeys = buf.len / sizeof(unsigned int);
    keys = (unsigned int *) PyMem_Malloc(nkeys * sizeof(unsigned int));
    if (keys == NULL) {
        PyBuffer_Release(&buf);
        return NULL;
    }
    bytes = (unsigned char *) buf.buf;
    for (i = 0; i < nkeys; i++, bytes += 4) {
        keys[i] = (bytes[3] << 24) + (bytes[2] << 16) +
                  (bytes[1] << 8) + (bytes[0] << 0);
    }
    PyBuffer_Release(&buf);
    rnd_init_by_array(state, keys, nkeys);
    PyMem_Free(keys);
    Py_RETURN_NONE;
}

static PyObject *
rnd_seed(PyObject *self, PyObject *args)
{
    unsigned int seed;
    rnd_state_t *state;

    if (!PyArg_ParseTuple(args, "O&I:rnd_seed",
                          rnd_state_converter, &state, &seed)) {
        PyErr_Clear();
        return rnd_seed_with_urandom(self, args);
    }
    Numba_rnd_init(state, seed);
    Py_RETURN_NONE;
}

/* Random distribution helpers.
 * Most code straight from Numpy's distributions.c. */

#ifndef M_PI
#define M_PI 3.14159265358979323846264338328
#endif

static unsigned int
get_next_int32(rnd_state_t *state)
{
    unsigned int y;

    if (state->index == MT_N) {
        Numba_rnd_shuffle(state);
        state->index = 0;
    }
    y = state->mt[state->index++];
    /* Tempering */
    y ^= (y >> 11);
    y ^= (y << 7) & 0x9d2c5680U;
    y ^= (y << 15) & 0xefc60000U;
    y ^= (y >> 18);
    return y;
}

static double
get_next_double(rnd_state_t *state)
{
    double a = get_next_int32(state) >> 5;
    double b = get_next_int32(state) >> 6;
    return (a * 67108864.0 + b) / 9007199254740992.0;
}

static double
loggam(double x)
{
    double x0, x2, xp, gl, gl0;
    long k, n;

    static double a[10] = {8.333333333333333e-02,-2.777777777777778e-03,
         7.936507936507937e-04,-5.952380952380952e-04,
         8.417508417508418e-04,-1.917526917526918e-03,
         6.410256410256410e-03,-2.955065359477124e-02,
         1.796443723688307e-01,-1.39243221690590e+00};
    x0 = x;
    n = 0;
    if ((x == 1.0) || (x == 2.0))
    {
        return 0.0;
    }
    else if (x <= 7.0)
    {
        n = (long)(7 - x);
        x0 = x + n;
    }
    x2 = 1.0/(x0*x0);
    xp = 2*M_PI;
    gl0 = a[9];
    for (k=8; k>=0; k--)
    {
        gl0 *= x2;
        gl0 += a[k];
    }
    gl = gl0/x0 + 0.5*log(xp) + (x0-0.5)*log(x0) - x0;
    if (x <= 7.0)
    {
        for (k=1; k<=n; k++)
        {
            gl -= log(x0-1.0);
            x0 -= 1.0;
        }
    }
    return gl;
}


static int64_t
Numba_poisson_ptrs(rnd_state_t *state, double lam)
{
    /* This method is invoked only if the parameter lambda of this
     * distribution is big enough ( >= 10 ). The algorithm used is
     * described in "Hörmann, W. 1992. 'The Transformed Rejection
     * Method for Generating Poisson Random Variables'.
     * The implementation comes straight from Numpy.
     */
    int64_t k;
    double U, V, slam, loglam, a, b, invalpha, vr, us;

    slam = sqrt(lam);
    loglam = log(lam);
    b = 0.931 + 2.53*slam;
    a = -0.059 + 0.02483*b;
    invalpha = 1.1239 + 1.1328/(b-3.4);
    vr = 0.9277 - 3.6224/(b-2);

    while (1)
    {
        U = get_next_double(state) - 0.5;
        V = get_next_double(state);
        us = 0.5 - fabs(U);
        k = (int64_t) floor((2*a/us + b)*U + lam + 0.43);
        if ((us >= 0.07) && (V <= vr))
        {
            return k;
        }
        if ((k < 0) ||
            ((us < 0.013) && (V > us)))
        {
            continue;
        }
        if ((log(V) + log(invalpha) - log(a/(us*us)+b)) <=
            (-lam + k*loglam - loggam(k+1)))
        {
            return k;
        }
    }
}

/*
 * Other helpers.
 */

/* provide 64-bit division function to 32-bit platforms */
static
int64_t Numba_sdiv(int64_t a, int64_t b) {
    return a / b;
}

static
uint64_t Numba_udiv(uint64_t a, uint64_t b) {
    return a / b;
}

/* provide 64-bit remainder function to 32-bit platforms */
static
int64_t Numba_srem(int64_t a, int64_t b) {
    return a % b;
}

static
uint64_t Numba_urem(uint64_t a, uint64_t b) {
    return a % b;
}

/* provide frexp and ldexp; these wrappers deal with special cases
 * (zero, nan, infinity) directly, to sidestep platform differences.
 */
static
double Numba_frexp(double x, int *exp)
{
    if (!Py_IS_FINITE(x) || !x)
        *exp = 0;
    else
        x = frexp(x, exp);
    return x;
}

static
float Numba_frexpf(float x, int *exp)
{
    if (Py_IS_NAN(x) || Py_IS_INFINITY(x) || !x)
        *exp = 0;
    else
        x = frexpf(x, exp);
    return x;
}

static
double Numba_ldexp(double x, int exp)
{
    if (Py_IS_FINITE(x) && x && exp)
        x = ldexp(x, exp);
    return x;
}

static
float Numba_ldexpf(float x, int exp)
{
    if (Py_IS_FINITE(x) && x && exp)
        x = ldexpf(x, exp);
    return x;
}

/* provide complex power */
static
void Numba_cpow(Py_complex *a, Py_complex *b, Py_complex *c) {
    *c = _Py_c_pow(*a, *b);
}

/* provide gamma() and lgamma(); code borrowed from CPython */

/*
   sin(pi*x), giving accurate results for all finite x (especially x
   integral or close to an integer).  This is here for use in the
   reflection formula for the gamma function.  It conforms to IEEE
   754-2008 for finite arguments, but not for infinities or nans.
*/

static const double pi = 3.141592653589793238462643383279502884197;
static const double sqrtpi = 1.772453850905516027298167483341145182798;
static const double logpi = 1.144729885849400174143427351353058711647;

static double
sinpi(double x)
{
    double y, r;
    int n;
    /* this function should only ever be called for finite arguments */
    assert(Py_IS_FINITE(x));
    y = fmod(fabs(x), 2.0);
    n = (int)round(2.0*y);
    assert(0 <= n && n <= 4);
    switch (n) {
    case 0:
        r = sin(pi*y);
        break;
    case 1:
        r = cos(pi*(y-0.5));
        break;
    case 2:
        /* N.B. -sin(pi*(y-1.0)) is *not* equivalent: it would give
           -0.0 instead of 0.0 when y == 1.0. */
        r = sin(pi*(1.0-y));
        break;
    case 3:
        r = -cos(pi*(y-1.5));
        break;
    case 4:
        r = sin(pi*(y-2.0));
        break;
    default:
        assert(0);  /* should never get here */
        r = -1.23e200; /* silence gcc warning */
    }
    return copysign(1.0, x)*r;
}

/* Implementation of the real gamma function.  In extensive but non-exhaustive
   random tests, this function proved accurate to within <= 10 ulps across the
   entire float domain.  Note that accuracy may depend on the quality of the
   system math functions, the pow function in particular.  Special cases
   follow C99 annex F.  The parameters and method are tailored to platforms
   whose double format is the IEEE 754 binary64 format.

   Method: for x > 0.0 we use the Lanczos approximation with parameters N=13
   and g=6.024680040776729583740234375; these parameters are amongst those
   used by the Boost library.  Following Boost (again), we re-express the
   Lanczos sum as a rational function, and compute it that way.  The
   coefficients below were computed independently using MPFR, and have been
   double-checked against the coefficients in the Boost source code.

   For x < 0.0 we use the reflection formula.

   There's one minor tweak that deserves explanation: Lanczos' formula for
   Gamma(x) involves computing pow(x+g-0.5, x-0.5) / exp(x+g-0.5).  For many x
   values, x+g-0.5 can be represented exactly.  However, in cases where it
   can't be represented exactly the small error in x+g-0.5 can be magnified
   significantly by the pow and exp calls, especially for large x.  A cheap
   correction is to multiply by (1 + e*g/(x+g-0.5)), where e is the error
   involved in the computation of x+g-0.5 (that is, e = computed value of
   x+g-0.5 - exact value of x+g-0.5).  Here's the proof:

   Correction factor
   -----------------
   Write x+g-0.5 = y-e, where y is exactly representable as an IEEE 754
   double, and e is tiny.  Then:

     pow(x+g-0.5,x-0.5)/exp(x+g-0.5) = pow(y-e, x-0.5)/exp(y-e)
     = pow(y, x-0.5)/exp(y) * C,

   where the correction_factor C is given by

     C = pow(1-e/y, x-0.5) * exp(e)

   Since e is tiny, pow(1-e/y, x-0.5) ~ 1-(x-0.5)*e/y, and exp(x) ~ 1+e, so:

     C ~ (1-(x-0.5)*e/y) * (1+e) ~ 1 + e*(y-(x-0.5))/y

   But y-(x-0.5) = g+e, and g+e ~ g.  So we get C ~ 1 + e*g/y, and

     pow(x+g-0.5,x-0.5)/exp(x+g-0.5) ~ pow(y, x-0.5)/exp(y) * (1 + e*g/y),

   Note that for accuracy, when computing r*C it's better to do

     r + e*g/y*r;

   than

     r * (1 + e*g/y);

   since the addition in the latter throws away most of the bits of
   information in e*g/y.
*/

#define LANCZOS_N 13
static const double lanczos_g = 6.024680040776729583740234375;
static const double lanczos_g_minus_half = 5.524680040776729583740234375;
static const double lanczos_num_coeffs[LANCZOS_N] = {
    23531376880.410759688572007674451636754734846804940,
    42919803642.649098768957899047001988850926355848959,
    35711959237.355668049440185451547166705960488635843,
    17921034426.037209699919755754458931112671403265390,
    6039542586.3520280050642916443072979210699388420708,
    1439720407.3117216736632230727949123939715485786772,
    248874557.86205415651146038641322942321632125127801,
    31426415.585400194380614231628318205362874684987640,
    2876370.6289353724412254090516208496135991145378768,
    186056.26539522349504029498971604569928220784236328,
    8071.6720023658162106380029022722506138218516325024,
    210.82427775157934587250973392071336271166969580291,
    2.5066282746310002701649081771338373386264310793408
};

/* denominator is x*(x+1)*...*(x+LANCZOS_N-2) */
static const double lanczos_den_coeffs[LANCZOS_N] = {
    0.0, 39916800.0, 120543840.0, 150917976.0, 105258076.0, 45995730.0,
    13339535.0, 2637558.0, 357423.0, 32670.0, 1925.0, 66.0, 1.0};

/* gamma values for small positive integers, 1 though NGAMMA_INTEGRAL */
#define NGAMMA_INTEGRAL 23
static const double gamma_integral[NGAMMA_INTEGRAL] = {
    1.0, 1.0, 2.0, 6.0, 24.0, 120.0, 720.0, 5040.0, 40320.0, 362880.0,
    3628800.0, 39916800.0, 479001600.0, 6227020800.0, 87178291200.0,
    1307674368000.0, 20922789888000.0, 355687428096000.0,
    6402373705728000.0, 121645100408832000.0, 2432902008176640000.0,
    51090942171709440000.0, 1124000727777607680000.0,
};

/* Lanczos' sum L_g(x), for positive x */

static double
lanczos_sum(double x)
{
    double num = 0.0, den = 0.0;
    int i;
    assert(x > 0.0);
    /* evaluate the rational function lanczos_sum(x).  For large
       x, the obvious algorithm risks overflow, so we instead
       rescale the denominator and numerator of the rational
       function by x**(1-LANCZOS_N) and treat this as a
       rational function in 1/x.  This also reduces the error for
       larger x values.  The choice of cutoff point (5.0 below) is
       somewhat arbitrary; in tests, smaller cutoff values than
       this resulted in lower accuracy. */
    if (x < 5.0) {
        for (i = LANCZOS_N; --i >= 0; ) {
            num = num * x + lanczos_num_coeffs[i];
            den = den * x + lanczos_den_coeffs[i];
        }
    }
    else {
        for (i = 0; i < LANCZOS_N; i++) {
            num = num / x + lanczos_num_coeffs[i];
            den = den / x + lanczos_den_coeffs[i];
        }
    }
    return num/den;
}

static double
Numba_gamma(double x)
{
    double absx, r, y, z, sqrtpow;

    /* special cases */
    if (!Py_IS_FINITE(x)) {
        if (Py_IS_NAN(x) || x > 0.0)
            return x;  /* tgamma(nan) = nan, tgamma(inf) = inf */
        else {
            /*errno = EDOM;*/
            return Py_NAN;  /* tgamma(-inf) = nan, invalid */
        }
    }
    if (x == 0.0) {
        /*errno = EDOM;*/
        /* tgamma(+-0.0) = +-inf, divide-by-zero */
        return copysign(Py_HUGE_VAL, x);
    }

    /* integer arguments */
    if (x == floor(x)) {
        if (x < 0.0) {
            /*errno = EDOM;*/  /* tgamma(n) = nan, invalid for */
            return Py_NAN; /* negative integers n */
        }
        if (x <= NGAMMA_INTEGRAL)
            return gamma_integral[(int)x - 1];
    }
    absx = fabs(x);

    /* tiny arguments:  tgamma(x) ~ 1/x for x near 0 */
    if (absx < 1e-20) {
        r = 1.0/x;
        /*if (Py_IS_INFINITY(r))
            errno = ERANGE;*/
        return r;
    }

    /* large arguments: assuming IEEE 754 doubles, tgamma(x) overflows for
       x > 200, and underflows to +-0.0 for x < -200, not a negative
       integer. */
    if (absx > 200.0) {
        if (x < 0.0) {
            return 0.0/sinpi(x);
        }
        else {
            /*errno = ERANGE;*/
            return Py_HUGE_VAL;
        }
    }

    y = absx + lanczos_g_minus_half;
    /* compute error in sum */
    if (absx > lanczos_g_minus_half) {
        /* note: the correction can be foiled by an optimizing
           compiler that (incorrectly) thinks that an expression like
           a + b - a - b can be optimized to 0.0.  This shouldn't
           happen in a standards-conforming compiler. */
        double q = y - absx;
        z = q - lanczos_g_minus_half;
    }
    else {
        double q = y - lanczos_g_minus_half;
        z = q - absx;
    }
    z = z * lanczos_g / y;
    if (x < 0.0) {
        r = -pi / sinpi(absx) / absx * exp(y) / lanczos_sum(absx);
        r -= z * r;
        if (absx < 140.0) {
            r /= pow(y, absx - 0.5);
        }
        else {
            sqrtpow = pow(y, absx / 2.0 - 0.25);
            r /= sqrtpow;
            r /= sqrtpow;
        }
    }
    else {
        r = lanczos_sum(absx) / exp(y);
        r += z * r;
        if (absx < 140.0) {
            r *= pow(y, absx - 0.5);
        }
        else {
            sqrtpow = pow(y, absx / 2.0 - 0.25);
            r *= sqrtpow;
            r *= sqrtpow;
        }
    }
    /*if (Py_IS_INFINITY(r))
        errno = ERANGE;*/
    return r;
}

static float
Numba_gammaf(float x)
{
    return (float) Numba_gamma(x);
}

/*
   lgamma:  natural log of the absolute value of the Gamma function.
   For large arguments, Lanczos' formula works extremely well here.
*/

static double
Numba_lgamma(double x)
{
    double r, absx;

    /* special cases */
    if (!Py_IS_FINITE(x)) {
        if (Py_IS_NAN(x))
            return x;  /* lgamma(nan) = nan */
        else
            return Py_HUGE_VAL; /* lgamma(+-inf) = +inf */
    }

    /* integer arguments */
    if (x == floor(x) && x <= 2.0) {
        if (x <= 0.0) {
            /*errno = EDOM;*/  /* lgamma(n) = inf, divide-by-zero for */
            return Py_HUGE_VAL; /* integers n <= 0 */
        }
        else {
            return 0.0; /* lgamma(1) = lgamma(2) = 0.0 */
        }
    }

    absx = fabs(x);
    /* tiny arguments: lgamma(x) ~ -log(fabs(x)) for small x */
    if (absx < 1e-20)
        return -log(absx);

    /* Lanczos' formula.  We could save a fraction of a ulp in accuracy by
       having a second set of numerator coefficients for lanczos_sum that
       absorbed the exp(-lanczos_g) term, and throwing out the lanczos_g
       subtraction below; it's probably not worth it. */
    r = log(lanczos_sum(absx)) - lanczos_g;
    r += (absx - 0.5) * (log(absx + lanczos_g - 0.5) - 1);
    if (x < 0.0)
        /* Use reflection formula to get value for negative x. */
        r = logpi - log(fabs(sinpi(absx))) - log(absx) - r;
    /*if (Py_IS_INFINITY(r))
        errno = ERANGE;*/
    return r;
}

static float
Numba_lgammaf(float x)
{
    return (float) Numba_lgamma(x);
}

/* provide erf() and erfc(); code borrowed from CPython */

/*
   Implementations of the error function erf(x) and the complementary error
   function erfc(x).

   Method: following 'Numerical Recipes' by Flannery, Press et. al. (2nd ed.,
   Cambridge University Press), we use a series approximation for erf for
   small x, and a continued fraction approximation for erfc(x) for larger x;
   combined with the relations erf(-x) = -erf(x) and erfc(x) = 1.0 - erf(x),
   this gives us erf(x) and erfc(x) for all x.

   The series expansion used is:

      erf(x) = x*exp(-x*x)/sqrt(pi) * [
                     2/1 + 4/3 x**2 + 8/15 x**4 + 16/105 x**6 + ...]

   The coefficient of x**(2k-2) here is 4**k*factorial(k)/factorial(2*k).
   This series converges well for smallish x, but slowly for larger x.

   The continued fraction expansion used is:

      erfc(x) = x*exp(-x*x)/sqrt(pi) * [1/(0.5 + x**2 -) 0.5/(2.5 + x**2 - )
                              3.0/(4.5 + x**2 - ) 7.5/(6.5 + x**2 - ) ...]

   after the first term, the general term has the form:

      k*(k-0.5)/(2*k+0.5 + x**2 - ...).

   This expansion converges fast for larger x, but convergence becomes
   infinitely slow as x approaches 0.0.  The (somewhat naive) continued
   fraction evaluation algorithm used below also risks overflow for large x;
   but for large x, erfc(x) == 0.0 to within machine precision.  (For
   example, erfc(30.0) is approximately 2.56e-393).

   Parameters: use series expansion for abs(x) < ERF_SERIES_CUTOFF and
   continued fraction expansion for ERF_SERIES_CUTOFF <= abs(x) <
   ERFC_CONTFRAC_CUTOFF.  ERFC_SERIES_TERMS and ERFC_CONTFRAC_TERMS are the
   numbers of terms to use for the relevant expansions.  */

#define ERF_SERIES_CUTOFF 1.5
#define ERF_SERIES_TERMS 25
#define ERFC_CONTFRAC_CUTOFF 30.0
#define ERFC_CONTFRAC_TERMS 50

/*
   Error function, via power series.

   Given a finite float x, return an approximation to erf(x).
   Converges reasonably fast for small x.
*/

static double
m_erf_series(double x)
{
    double x2, acc, fk, result;
    int i, saved_errno;

    x2 = x * x;
    acc = 0.0;
    fk = (double)ERF_SERIES_TERMS + 0.5;
    for (i = 0; i < ERF_SERIES_TERMS; i++) {
        acc = 2.0 + x2 * acc / fk;
        fk -= 1.0;
    }
    /* Make sure the exp call doesn't affect errno;
       see m_erfc_contfrac for more. */
    saved_errno = errno;
    result = acc * x * exp(-x2) / sqrtpi;
    errno = saved_errno;
    return result;
}

/*
   Complementary error function, via continued fraction expansion.

   Given a positive float x, return an approximation to erfc(x).  Converges
   reasonably fast for x large (say, x > 2.0), and should be safe from
   overflow if x and nterms are not too large.  On an IEEE 754 machine, with x
   <= 30.0, we're safe up to nterms = 100.  For x >= 30.0, erfc(x) is smaller
   than the smallest representable nonzero float.  */

static double
m_erfc_contfrac(double x)
{
    double x2, a, da, p, p_last, q, q_last, b, result;
    int i, saved_errno;

    if (x >= ERFC_CONTFRAC_CUTOFF)
        return 0.0;

    x2 = x*x;
    a = 0.0;
    da = 0.5;
    p = 1.0; p_last = 0.0;
    q = da + x2; q_last = 1.0;
    for (i = 0; i < ERFC_CONTFRAC_TERMS; i++) {
        double temp;
        a += da;
        da += 2.0;
        b = da + x2;
        temp = p; p = b*p - a*p_last; p_last = temp;
        temp = q; q = b*q - a*q_last; q_last = temp;
    }
    /* Issue #8986: On some platforms, exp sets errno on underflow to zero;
       save the current errno value so that we can restore it later. */
    saved_errno = errno;
    result = p / q * x * exp(-x2) / sqrtpi;
    errno = saved_errno;
    return result;
}

/* Error function erf(x), for general x */

static double
Numba_erf(double x)
{
    double absx, cf;

    if (Py_IS_NAN(x))
        return x;
    absx = fabs(x);
    if (absx < ERF_SERIES_CUTOFF)
        return m_erf_series(x);
    else {
        cf = m_erfc_contfrac(absx);
        return x > 0.0 ? 1.0 - cf : cf - 1.0;
    }
}

static float
Numba_erff(float x)
{
    return (float) Numba_erf(x);
}

/* Complementary error function erfc(x), for general x. */

static double
Numba_erfc(double x)
{
    double absx, cf;

    if (Py_IS_NAN(x))
        return x;
    absx = fabs(x);
    if (absx < ERF_SERIES_CUTOFF)
        return 1.0 - m_erf_series(x);
    else {
        cf = m_erfc_contfrac(absx);
        return x > 0.0 ? cf : 2.0 - cf;
    }
}

static float
Numba_erfcf(float x)
{
    return (float) Numba_erfc(x);
}


static
int Numba_complex_adaptor(PyObject* obj, Py_complex *out) {
    PyObject* fobj;
    PyArray_Descr *dtype;
    double val[2];

    // Convert from python complex or numpy complex128
    if (PyComplex_Check(obj)) {
        out->real = PyComplex_RealAsDouble(obj);
        out->imag = PyComplex_ImagAsDouble(obj);
    }
    // Convert from numpy complex64
    else if (PyArray_IsScalar(obj, ComplexFloating)) {
        dtype = PyArray_DescrFromScalar(obj);
        if (dtype == NULL) {
            return 0;
        }
        if (PyArray_CastScalarDirect(obj, dtype, &val[0], NPY_CDOUBLE) < 0) {
            Py_DECREF(dtype);
            return 0;
        }
        out->real = val[0];
        out->imag = val[1];
        Py_DECREF(dtype);
    } else {
        fobj = PyNumber_Float(obj);
        if (!fobj) return 0;
        out->real = PyFloat_AsDouble(fobj);
        out->imag = 0.;
        Py_DECREF(fobj);
    }
    return 1;
}

/* Minimum PyBufferObject structure to hack inside it */
typedef struct {
    PyObject_HEAD
    PyObject *b_base;
    void *b_ptr;
    Py_ssize_t b_size;
    Py_ssize_t b_offset;
}  PyBufferObject_Hack;

/*
Get data address of record data buffer
*/
static
void* Numba_extract_record_data(PyObject *recordobj, Py_buffer *pbuf) {
    PyObject *attrdata;
    void *ptr;

    attrdata = PyObject_GetAttrString(recordobj, "data");
    if (!attrdata) return NULL;

    if (-1 == PyObject_GetBuffer(attrdata, pbuf, 0)){
        #if PY_MAJOR_VERSION >= 3
            Py_DECREF(attrdata);
            return NULL;
        #else
            /* HACK!!! */
            /* In Python 2.6, it will report no buffer interface for record
               even though it should */
            PyBufferObject_Hack *hack;

            /* Clear the error */
            PyErr_Clear();

            hack = (PyBufferObject_Hack*) attrdata;

            if (hack->b_base == NULL) {
                ptr = hack->b_ptr;
            } else {
                PyBufferProcs *bp;
                readbufferproc proc = NULL;

                bp = hack->b_base->ob_type->tp_as_buffer;
                /* FIXME Ignoring any flag.  Just give me the pointer */
                proc = (readbufferproc)bp->bf_getreadbuffer;
                if ((*proc)(hack->b_base, 0, &ptr) <= 0) {
                    Py_DECREF(attrdata);
                    return NULL;
                }
                ptr = (char*)ptr + hack->b_offset;
            }
        #endif
    } else {
        ptr = pbuf->buf;
    }
    Py_DECREF(attrdata);
    return ptr;
}

/*
 * Return a record instance with dtype as the record type, and backed
 * by a copy of the memory area pointed to by (pdata, size).
 */
static
PyObject* Numba_recreate_record(void *pdata, int size, PyObject *dtype) {
    PyObject *numpy = NULL;
    PyObject *numpy_record = NULL;
    PyObject *aryobj = NULL;
    PyObject *dtypearg = NULL;
    PyObject *record = NULL;
    PyArray_Descr *descr = NULL;

    numpy = PyImport_ImportModuleNoBlock("numpy");
    if (!numpy) goto CLEANUP;

    numpy_record = PyObject_GetAttrString(numpy, "record");
    if (!numpy_record) goto CLEANUP;

    dtypearg = PyTuple_Pack(2, numpy_record, dtype);
    if (!dtypearg || !PyArray_DescrConverter(dtypearg, &descr))
        goto CLEANUP;

    /* This steals a reference to descr, so we don't have to DECREF it */
    aryobj = PyArray_FromString(pdata, size, descr, 1, NULL);
    if (!aryobj) goto CLEANUP;

    record = PySequence_GetItem(aryobj, 0);

CLEANUP:
    Py_XDECREF(numpy);
    Py_XDECREF(numpy_record);
    Py_XDECREF(aryobj);
    Py_XDECREF(dtypearg);

    return record;
}

/*
 * Fill in the *arystruct* with information from the Numpy array *obj*.
 * *arystruct*'s layout is defined in numba.targets.arrayobj (look
 * for the ArrayTemplate class).
 */

typedef struct {
    PyObject *parent;
    npy_intp nitems;
    npy_intp itemsize;
    void *data;
    npy_intp shape_and_strides[];
} arystruct_t;

static
int Numba_adapt_ndarray(PyObject *obj, arystruct_t* arystruct) {
    PyArrayObject *ndary;
    int i, ndim;
    npy_intp *p;

    if (!PyArray_Check(obj)) {
        return -1;
    }

    ndary = (PyArrayObject*)obj;
    ndim = PyArray_NDIM(ndary);

    arystruct->data = PyArray_DATA(ndary);
    arystruct->nitems = PyArray_SIZE(ndary);
    arystruct->itemsize = PyArray_ITEMSIZE(ndary);
    arystruct->parent = obj;
    p = arystruct->shape_and_strides;
    for (i = 0; i < ndim; i++, p++) {
        *p = PyArray_DIM(ndary, i);
    }
    for (i = 0; i < ndim; i++, p++) {
        *p = PyArray_STRIDE(ndary, i);
    }

    return 0;
}

static
PyObject* Numba_ndarray_new(int nd,
                            npy_intp *dims,   /* shape */
                            npy_intp *strides,
                            void* data,
                            int type_num,
                            int itemsize)
{
    PyObject *ndary;
    int flags = NPY_ARRAY_BEHAVED;
    ndary = PyArray_New((PyTypeObject*)&PyArray_Type, nd, dims, type_num,
                       strides, data, 0, flags, NULL);
    return ndary;
}

/* We use separate functions for datetime64 and timedelta64, to ensure
 * proper type checking.
 */
static npy_int64
Numba_extract_np_datetime(PyObject *td)
{
    if (!PyArray_IsScalar(td, Datetime)) {
        PyErr_SetString(PyExc_TypeError,
                        "expected a numpy.datetime64 object");
        return -1;
    }
    return PyArrayScalar_VAL(td, Timedelta);
}

static npy_int64
Numba_extract_np_timedelta(PyObject *td)
{
    if (!PyArray_IsScalar(td, Timedelta)) {
        PyErr_SetString(PyExc_TypeError,
                        "expected a numpy.timedelta64 object");
        return -1;
    }
    return PyArrayScalar_VAL(td, Timedelta);
}

static PyObject *
Numba_create_np_datetime(npy_int64 value, int unit_code)
{
    PyDatetimeScalarObject *obj = (PyDatetimeScalarObject *)
        PyArrayScalar_New(Datetime);
    if (obj != NULL) {
        obj->obval = value;
        obj->obmeta.base = unit_code;
        obj->obmeta.num = 1;
    }
    return (PyObject *) obj;
}

static PyObject *
Numba_create_np_timedelta(npy_int64 value, int unit_code)
{
    PyTimedeltaScalarObject *obj = (PyTimedeltaScalarObject *)
        PyArrayScalar_New(Timedelta);
    if (obj != NULL) {
        obj->obval = value;
        obj->obmeta.base = unit_code;
        obj->obmeta.num = 1;
    }
    return (PyObject *) obj;
}

static
uint64_t Numba_fptoui(double x) {
    /* First cast to signed int of the full width to make sure sign extension
       happens (this can make a difference on some platforms...). */
    return (uint64_t) (int64_t) x;
}

static
uint64_t Numba_fptouif(float x) {
    return (uint64_t) (int64_t) x;
}

static
void Numba_release_record_buffer(Py_buffer *buf)
{
    PyBuffer_Release(buf);
}


static
void Numba_gil_ensure(PyGILState_STATE *state) {
    *state = PyGILState_Ensure();
}

static
void Numba_gil_release(PyGILState_STATE *state) {
    PyGILState_Release(*state);
}

/* Logic for raising an arbitrary object.  Adapted from CPython's ceval.c.
   This *consumes* a reference count to its argument. */
static int
Numba_do_raise(PyObject *exc)
{
    PyObject *type = NULL, *value = NULL;

    /* We support the following forms of raise:
       raise
       raise <instance>
       raise <type> */

    if (exc == NULL) {
        /* Reraise */
        PyThreadState *tstate = PyThreadState_GET();
        PyObject *tb;
        type = tstate->exc_type;
        value = tstate->exc_value;
        tb = tstate->exc_traceback;
        if (type == Py_None) {
            PyErr_SetString(PyExc_RuntimeError,
                            "No active exception to reraise");
            return 0;
        }
        Py_XINCREF(type);
        Py_XINCREF(value);
        Py_XINCREF(tb);
        PyErr_Restore(type, value, tb);
        return 1;
    }

    if (PyTuple_CheckExact(exc)) {
        /* A (callable, arguments) tuple. */
        if (!PyArg_ParseTuple(exc, "OO", &type, &value)) {
            Py_DECREF(exc);
            goto raise_error;
        }
        value = PyObject_CallObject(type, value);
        Py_DECREF(exc);
        type = NULL;
        if (value == NULL)
            goto raise_error;
        if (!PyExceptionInstance_Check(value)) {
            PyErr_SetString(PyExc_TypeError,
                            "exceptions must derive from BaseException");
            goto raise_error;
        }
        type = PyExceptionInstance_Class(value);
        Py_INCREF(type);
    }
    else if (PyExceptionClass_Check(exc)) {
        type = exc;
        value = PyObject_CallObject(exc, NULL);
        if (value == NULL)
            goto raise_error;
        if (!PyExceptionInstance_Check(value)) {
            PyErr_SetString(PyExc_TypeError,
                            "exceptions must derive from BaseException");
            goto raise_error;
        }
    }
    else if (PyExceptionInstance_Check(exc)) {
        value = exc;
        type = PyExceptionInstance_Class(exc);
        Py_INCREF(type);
    }
    else {
        /* Not something you can raise.  You get an exception
           anyway, just not what you specified :-) */
        Py_DECREF(exc);
        PyErr_SetString(PyExc_TypeError,
                        "exceptions must derive from BaseException");
        goto raise_error;
    }

    PyErr_SetObject(type, value);
    /* PyErr_SetObject incref's its arguments */
    Py_XDECREF(value);
    Py_XDECREF(type);
    return 0;

raise_error:
    Py_XDECREF(value);
    Py_XDECREF(type);
    return 0;
}

static PyObject *
Numba_unpickle(const char *data, Py_ssize_t n)
{
    PyObject *buf, *picklemod, *obj;
    buf = PyBytes_FromStringAndSize(data, n);
    if (buf == NULL)
        return NULL;
#if PY_MAJOR_VERSION >= 3
    picklemod = PyImport_ImportModule("pickle");
#else
    picklemod = PyImport_ImportModule("cPickle");
#endif
    if (picklemod == NULL) {
        Py_DECREF(buf);
        return NULL;
    }
    obj = PyObject_CallMethod(picklemod, "loads", "O", buf);
    Py_DECREF(buf);
    Py_DECREF(picklemod);
    return obj;
}


/*
Define bridge for all math functions
*/
#define MATH_UNARY(F, R, A) static R Numba_##F(A a) { return F(a); }
#define MATH_BINARY(F, R, A, B) static R Numba_##F(A a, B b) \
                                       { return F(a, b); }
    #include "mathnames.inc"
#undef MATH_UNARY
#undef MATH_BINARY

/*
Expose all functions
*/

static PyObject *
build_c_helpers_dict(void)
{
    PyObject *dct = PyDict_New();
    if (dct == NULL)
        goto error;

#define _declpointer(name, value) do {                 \
    PyObject *o = PyLong_FromVoidPtr(value);           \
    if (o == NULL) goto error;                         \
    if (PyDict_SetItemString(dct, name, o)) {          \
        Py_DECREF(o);                                  \
        goto error;                                    \
    }                                                  \
    Py_DECREF(o);                                      \
} while (0)

#define declmethod(func) _declpointer(#func, &Numba_##func)

#define declpointer(ptr) _declpointer(#ptr, &ptr)

    declmethod(sdiv);
    declmethod(srem);
    declmethod(udiv);
    declmethod(urem);
    declmethod(frexp);
    declmethod(frexpf);
    declmethod(ldexp);
    declmethod(ldexpf);
    declmethod(cpow);
    declmethod(erf);
    declmethod(erff);
    declmethod(erfc);
    declmethod(erfcf);
    declmethod(gamma);
    declmethod(gammaf);
    declmethod(lgamma);
    declmethod(lgammaf);
    declmethod(complex_adaptor);
    declmethod(extract_record_data);
    declmethod(release_record_buffer);
    declmethod(adapt_ndarray);
    declmethod(ndarray_new);
    declmethod(extract_np_datetime);
    declmethod(create_np_datetime);
    declmethod(extract_np_timedelta);
    declmethod(create_np_timedelta);
    declmethod(recreate_record);
    declmethod(fptoui);
    declmethod(fptouif);
    declmethod(gil_ensure);
    declmethod(gil_release);
<<<<<<< HEAD
    declmethod(do_raise);
    declmethod(unpickle);
=======
    declmethod(rnd_shuffle);
    declmethod(rnd_init);
    declmethod(poisson_ptrs);

    declpointer(py_random_state);
    declpointer(np_random_state);
>>>>>>> a7b8600c

#define MATH_UNARY(F, R, A) declmethod(F);
#define MATH_BINARY(F, R, A, B) declmethod(F);
    #include "mathnames.inc"
#undef MATH_UNARY
#undef MATH_BINARY

#undef declmethod
    return dct;
error:
    Py_XDECREF(dct);
    return NULL;
}

static PyMethodDef ext_methods[] = {
    { "rnd_get_state", (PyCFunction) rnd_get_state, METH_O, NULL },
    { "rnd_seed", (PyCFunction) rnd_seed, METH_VARARGS, NULL },
    { "rnd_set_state", (PyCFunction) rnd_set_state, METH_VARARGS, NULL },
    { "rnd_shuffle", (PyCFunction) rnd_shuffle, METH_O, NULL },
    { NULL },
};


MOD_INIT(_helperlib) {
    PyObject *m;
    MOD_DEF(m, "_helperlib", "No docs", ext_methods)
    if (m == NULL)
        return MOD_ERROR_VAL;

    import_array();

    PyModule_AddObject(m, "c_helpers", build_c_helpers_dict());
    PyModule_AddIntConstant(m, "long_min", LONG_MIN);
    PyModule_AddIntConstant(m, "long_max", LONG_MAX);
    PyModule_AddIntConstant(m, "py_buffer_size", sizeof(Py_buffer));
    PyModule_AddIntConstant(m, "py_gil_state_size", sizeof(PyGILState_STATE));

    if (_rnd_random_seed(&py_random_state) ||
        _rnd_random_seed(&np_random_state))
        return MOD_ERROR_VAL;

    return MOD_SUCCESS_VAL(m);
}<|MERGE_RESOLUTION|>--- conflicted
+++ resolved
@@ -1375,17 +1375,14 @@
     declmethod(fptouif);
     declmethod(gil_ensure);
     declmethod(gil_release);
-<<<<<<< HEAD
     declmethod(do_raise);
     declmethod(unpickle);
-=======
     declmethod(rnd_shuffle);
     declmethod(rnd_init);
     declmethod(poisson_ptrs);
 
     declpointer(py_random_state);
     declpointer(np_random_state);
->>>>>>> a7b8600c
 
 #define MATH_UNARY(F, R, A) declmethod(F);
 #define MATH_BINARY(F, R, A, B) declmethod(F);
