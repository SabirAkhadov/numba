"""
This scripts specifies all PTX special objects.
"""
from __future__ import print_function, absolute_import, division
import operator
import numpy
import llvmlite.llvmpy.core as lc
from numba import types, ir, typing, macro
from .cudadrv import nvvm


class Stub(object):
    '''A stub object to represent special objects which is meaningless
    outside the context of CUDA-python.
    '''
    _description_ = '<ptx special value>'
    __slots__ = () # don't allocate __dict__

    def __new__(cls):
        raise NotImplementedError("%s is not instantiable" % cls)

    def __repr__(self):
        return self._description_

#-------------------------------------------------------------------------------
# SREG

SREG_SIGNATURE = typing.signature(types.int32)


class threadIdx(Stub):
    '''
    The thread indices in the current thread block, accessed through the
    attributes ``x``, ``y``, and ``z``. Each index is an integer spanning the
    range from 0 inclusive to the corresponding value of the attribute in
    :attr:`numba.cuda.blockDim` exclusive.
    '''
    _description_ = '<threadIdx.{x,y,z}>'

    x = macro.Macro('tid.x', SREG_SIGNATURE)
    y = macro.Macro('tid.y', SREG_SIGNATURE)
    z = macro.Macro('tid.z', SREG_SIGNATURE)


class blockIdx(Stub):
    '''
    The block indices in the grid of thread blocks, accessed through the
    attributes ``x``, ``y``, and ``z``. Each index is an integer spanning the
    range from 0 inclusive to the corresponding value of the attribute in
    :attr:`numba.cuda.gridDim` exclusive.
    '''
    _description_ = '<blockIdx.{x,y,z}>'

    x = macro.Macro('ctaid.x', SREG_SIGNATURE)
    y = macro.Macro('ctaid.y', SREG_SIGNATURE)
    z = macro.Macro('ctaid.z', SREG_SIGNATURE)


class blockDim(Stub):
    '''
    The shape of a block of threads, as declared when instantiating the
    kernel.  This value is the same for all threads in a given kernel, even
    if they belong to different blocks (i.e. each block is "full").
    '''
    x = macro.Macro('ntid.x', SREG_SIGNATURE)
    y = macro.Macro('ntid.y', SREG_SIGNATURE)
    z = macro.Macro('ntid.z', SREG_SIGNATURE)


class gridDim(Stub):
    '''
    The shape of the grid of blocks, accressed through the attributes ``x``,
    ``y``, and ``z``.
    '''
    _description_ = '<gridDim.{x,y,z}>'
    x = macro.Macro('nctaid.x', SREG_SIGNATURE)
    y = macro.Macro('nctaid.y', SREG_SIGNATURE)
    z = macro.Macro('nctaid.z', SREG_SIGNATURE)

#-------------------------------------------------------------------------------
# Grid Macro

def _ptx_grid1d(): pass


def _ptx_grid2d(): pass


def grid_expand(ndim):
    """grid(ndim)

    Return the absolute position of the current thread in the entire
    grid of blocks.  *ndim* should correspond to the number of dimensions
    declared when instantiating the kernel.  If *ndim* is 1, a single integer
    is returned.  If *ndim* is 2 or 3, a tuple of the given number of
    integers is returned.

    Computation of the first integer is as follows::

        cuda.threadIdx.x + cuda.blockIdx.x * cuda.blockDim.x

    and is similar for the other two indices, but using the ``y`` and ``z``
    attributes.
    """
    if ndim == 1:
        fname = "ptx.grid.1d"
        restype = types.int32
    elif ndim == 2:
        fname = "ptx.grid.2d"
        restype = types.UniTuple(types.int32, 2)
    elif ndim == 3:
        fname = "ptx.grid.3d"
        restype = types.UniTuple(types.int32, 3)
    else:
        raise ValueError('argument can only be 1, 2, 3')

    return ir.Intrinsic(fname, typing.signature(restype, types.intp),
                        args=[ndim])

grid = macro.Macro('ptx.grid', grid_expand, callable=True)

#-------------------------------------------------------------------------------
# Gridsize Macro

def gridsize_expand(ndim):
    """
    Return the absolute size (or shape) in threads of the entire grid of
    blocks. *ndim* should correspond to the number of dimensions declared when
    instantiating the kernel.

    Computation of the first integer is as follows::

        cuda.blockDim.x * cuda.gridDim.x

    and is similar for the other two indices, but using the ``y`` and ``z``
    attributes.
    """
    if ndim == 1:
        fname = "ptx.gridsize.1d"
        restype = types.int32
    elif ndim == 2:
        fname = "ptx.gridsize.2d"
        restype = types.UniTuple(types.int32, 2)
    elif ndim == 3:
        fname = "ptx.gridsize.3d"
        restype = types.UniTuple(types.int32, 3)
    else:
        raise ValueError('argument can only be 1, 2 or 3')

    return ir.Intrinsic(fname, typing.signature(restype, types.intp),
                        args=[ndim])


gridsize = macro.Macro('ptx.gridsize', gridsize_expand, callable=True)

#-------------------------------------------------------------------------------
# synthreads

class syncthreads(Stub):
    '''
    Synchronize all threads in the same thread block.  This function implements
    the same pattern as barriers in traditional multi-threaded programming: this
    function waits until all threads in the block call it, at which point it
    returns control to all its callers.
    '''
    _description_ = '<syncthread()>'


# -------------------------------------------------------------------------------
# memory fences

class threadfence_block(Stub):
    '''
    A memory fence at thread block level
    '''
    _description_ = '<threadfence_block()>'


class threadfence_system(Stub):
    '''
    A memory fence at system level: across devices
    '''
    _description_ = '<threadfence_system()>'


class threadfence(Stub):
    '''
    A memory fence at device level
    '''
    _description_ = '<threadfence()>'


# -------------------------------------------------------------------------------
# shared

def _legalize_shape(shape):
    if isinstance(shape, tuple):
        return shape
    elif isinstance(shape, int):
        return (shape,)
    else:
        raise TypeError("invalid type for shape; got {0}".format(type(shape)))


def shared_array(shape, dtype):
    shape = _legalize_shape(shape)
    ndim = len(shape)
    fname = "ptx.smem.alloc"
    restype = types.Array(dtype, ndim, 'C')
    sig = typing.signature(restype, types.UniTuple(types.intp, ndim), types.Any)
    return ir.Intrinsic(fname, sig, args=(shape, dtype))


class shared(Stub):
    """
    Shared memory namespace.
    """
    _description_ = '<shared>'

    array = macro.Macro('shared.array', shared_array, callable=True,
                        argnames=['shape', 'dtype'])
    '''
    Allocate a shared array of the given *shape* and *type*. *shape* is either
    an integer or a tuple of integers representing the array's dimensions.
    *type* is a :ref:`Numba type <numba-types>` of the elements needing to be
    stored in the array.

    The returned array-like object can be read and written to like any normal
    device array (e.g. through indexing).
    '''


#-------------------------------------------------------------------------------
# local array


def local_array(shape, dtype):
    shape = _legalize_shape(shape)
    ndim = len(shape)
    fname = "ptx.lmem.alloc"
    restype = types.Array(dtype, ndim, 'C')
    sig = typing.signature(restype, types.UniTuple(types.intp, ndim), types.Any)
    return ir.Intrinsic(fname, sig, args=(shape, dtype))


class local(Stub):
    '''
    Local memory namespace.
    '''
    _description_ = '<local>'

    array = macro.Macro('local.array', local_array, callable=True,
                        argnames=['shape', 'dtype'])
    '''
    Allocate a local array of the given *shape* and *type*. The array is private
    to the current thread, and resides in global memory. An array-like object is
    returned which can be read and written to like any standard array (e.g.
    through indexing).
    '''

#-------------------------------------------------------------------------------
# const array


def const_array_like(ndarray):
    fname = "ptx.cmem.arylike"

    from .descriptor import CUDATargetDesc
    aryty = CUDATargetDesc.typingctx.resolve_argument_type(ndarray)

    sig = typing.signature(aryty, aryty)
    return ir.Intrinsic(fname, sig, args=[ndarray])


class const(Stub):
    '''
    Constant memory namespace.
    '''
    _description_ = '<const>'

    array_like = macro.Macro('const.array_like', const_array_like,
                             callable=True, argnames=['ary'])
    '''
    Create a const array from *ary*. The resulting const array will have the
    same shape, type, and values as *ary*.
    '''

#-------------------------------------------------------------------------------
<<<<<<< HEAD
# bit manipulation

class popc(Stub):
    """
    popc(val)

    Returns the number of set bits in the given value.
    """


class brev(Stub):
    """
    brev(val)

    Reverse the bitpattern of an integer value; for example 0b10110110
    becomes 0b01101101.
    """


class clz(Stub):
    """
    clz(val)

    Counts the number of leading zeros in a value.
    """


class ffs(Stub):
    """
    ffs(val)

    Find the position of the least significant bit set to 1 in a 32 bit integer.
=======
# comparison and selection instructions

class selp(Stub):
    """
    selp(a, b, c)

    Select between source operands, based on the value of the predicate source operand.
>>>>>>> 9fdffb69
    """

#-------------------------------------------------------------------------------
# atomic

class atomic(Stub):
    """Namespace for atomic operations
    """
    _description_ = '<atomic>'

    class add(Stub):
        """add(ary, idx, val)

        Perform atomic ary[idx] += val. Supported on int32, float32, and
        float64 operands only.

        Returns the old value at the index location as if it is loaded
        atomically.
        """

    class max(Stub):
        """max(ary, idx, val)

        Perform atomic ary[idx] = max(ary[idx], val). NaN is treated as a
        missing value, so max(NaN, n) == max(n, NaN) == n. Note that this
        differs from Python and Numpy behaviour, where max(a, b) is always
        a when either a or b is a NaN.

        Supported on int32, int64, uint32, uint64, float32, float64 operands only.

        Returns the old value at the index location as if it is loaded
        atomically.
        """

    class min(Stub):
        """min(ary, idx, val)

        Perform atomic ary[idx] = min(ary[idx], val). NaN is treated as a
        missing value, so min(NaN, n) == min(n, NaN) == n. Note that this
        differs from Python and Numpy behaviour, where min(a, b) is always
        a when either a or b is a NaN.

        Supported on int32, int64, uint32, uint64, float32, float64 operands only.
        """

    class compare_and_swap(Stub):
        """compare_and_swap(ary, old, val)

        Conditionally assign ``val`` to the first element of an 1D array ``ary``
        if the current value matches ``old``.

        Returns the current value as if it is loaded atomically.
        """<|MERGE_RESOLUTION|>--- conflicted
+++ resolved
@@ -286,7 +286,6 @@
     '''
 
 #-------------------------------------------------------------------------------
-<<<<<<< HEAD
 # bit manipulation
 
 class popc(Stub):
@@ -319,7 +318,9 @@
     ffs(val)
 
     Find the position of the least significant bit set to 1 in a 32 bit integer.
-=======
+    """
+
+#-------------------------------------------------------------------------------
 # comparison and selection instructions
 
 class selp(Stub):
@@ -327,7 +328,6 @@
     selp(a, b, c)
 
     Select between source operands, based on the value of the predicate source operand.
->>>>>>> 9fdffb69
     """
 
 #-------------------------------------------------------------------------------
